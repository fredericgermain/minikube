--- conflicted
+++ resolved
@@ -258,8 +258,6 @@
       --vmodule moduleSpec               comma-separated list of pattern=N settings for file-filtered logging
 ```
 
-<<<<<<< HEAD
-=======
 ## minikube image push
 
 Push images
@@ -302,7 +300,6 @@
       --vmodule moduleSpec               comma-separated list of pattern=N settings for file-filtered logging
 ```
 
->>>>>>> 6584abae
 ## minikube image rm
 
 Remove one or more images
@@ -351,7 +348,6 @@
       --vmodule moduleSpec               comma-separated list of pattern=N settings for file-filtered logging
 ```
 
-<<<<<<< HEAD
 ## minikube image save
 
 Save a image from minikube
@@ -400,8 +396,6 @@
       --vmodule moduleSpec               comma-separated list of pattern=N settings for file-filtered logging
 ```
 
-=======
->>>>>>> 6584abae
 ## minikube image tag
 
 Tag images
