---
title: "start"
description: >
  Starts a local Kubernetes cluster
---


## minikube start

Starts a local Kubernetes cluster

### Synopsis

Starts a local Kubernetes cluster

```shell
minikube start [flags]
```

### Options

```
      --addons minikube addons list       Enable addons. see minikube addons list for a list of valid addon names.
      --apiserver-ips ipSlice             A set of apiserver IP Addresses which are used in the generated certificate for kubernetes.  This can be used if you want to make the apiserver available from outside the machine (default [])
      --apiserver-name string             The authoritative apiserver hostname for apiserver certificates and connectivity. This can be used if you want to make the apiserver available from outside the machine (default "minikubeCA")
      --apiserver-names strings           A set of apiserver names which are used in the generated certificate for kubernetes.  This can be used if you want to make the apiserver available from outside the machine
      --apiserver-port int                The apiserver listening port (default 8443)
      --auto-update-drivers               If set, automatically updates drivers to the latest version. Defaults to true. (default true)
<<<<<<< HEAD
      --base-image string                 The base image to use for docker/podman drivers. Intended for local development. (default "gcr.io/k8s-minikube/kicbase-builds:v0.0.17-1614218885-10611@sha256:b68a94be0f2f032c82f44c1fc7c530fbb7b2da7dd37ddf8ded69877abf1d8d12")
=======
      --base-image string                 The base image to use for docker/podman drivers. Intended for local development. (default "gcr.io/k8s-minikube/kicbase-builds:v0.0.17-1614202509-10427@sha256:93f2448d272ebad3d564c04474cafe03bb7440149c241d1d010b2e90e14da213")
>>>>>>> 828769b8
      --cache-images                      If true, cache docker images for the current bootstrapper and load them into the machine. Always false with --driver=none. (default true)
      --cni string                        CNI plug-in to use. Valid options: auto, bridge, calico, cilium, flannel, kindnet, or path to a CNI manifest (default: auto)
      --container-runtime string          The container runtime to be used (docker, cri-o, containerd). (default "docker")
      --cpus int                          Number of CPUs allocated to Kubernetes. (default 2)
      --cri-socket string                 The cri socket path to be used.
      --delete-on-failure                 If set, delete the current cluster if start fails and try again. Defaults to false.
      --disable-driver-mounts             Disables the filesystem mounts provided by the hypervisors
      --disk-size string                  Disk size allocated to the minikube VM (format: <number>[<unit>], where unit = b, k, m or g). (default "20000mb")
      --dns-domain string                 The cluster dns domain name used in the Kubernetes cluster (default "cluster.local")
      --dns-proxy                         Enable proxy for NAT DNS requests (virtualbox driver only)
      --docker-env stringArray            Environment variables to pass to the Docker daemon. (format: key=value)
      --docker-opt stringArray            Specify arbitrary flags to pass to the Docker daemon. (format: key=value)
      --download-only                     If true, only download and cache files for later use - don't install or start anything.
      --driver string                     Used to specify the driver to run Kubernetes in. The list of available drivers depends on operating system.
      --dry-run                           dry-run mode. Validates configuration, but does not mutate system state
      --embed-certs                       if true, will embed the certs in kubeconfig.
      --enable-default-cni                DEPRECATED: Replaced by --cni=bridge
      --extra-config ExtraOption          A set of key=value pairs that describe configuration that may be passed to different components.
                                          		The key should be '.' separated, and the first part before the dot is the component to apply the configuration to.
                                          		Valid components are: kubelet, kubeadm, apiserver, controller-manager, etcd, proxy, scheduler
                                          		Valid kubeadm parameters: ignore-preflight-errors, dry-run, kubeconfig, kubeconfig-dir, node-name, cri-socket, experimental-upload-certs, certificate-key, rootfs, skip-phases, pod-network-cidr
      --feature-gates string              A set of key=value pairs that describe feature gates for alpha/experimental features.
      --force                             Force minikube to perform possibly dangerous operations
      --force-systemd                     If set, force the container runtime to use sytemd as cgroup manager. Defaults to false.
      --host-dns-resolver                 Enable host resolver for NAT DNS requests (virtualbox driver only) (default true)
      --host-only-cidr string             The CIDR to be used for the minikube VM (virtualbox driver only) (default "192.168.99.1/24")
      --host-only-nic-type string         NIC Type used for host only network. One of Am79C970A, Am79C973, 82540EM, 82543GC, 82545EM, or virtio (virtualbox driver only) (default "virtio")
      --hyperkit-vpnkit-sock string       Location of the VPNKit socket used for networking. If empty, disables Hyperkit VPNKitSock, if 'auto' uses Docker for Mac VPNKit connection, otherwise uses the specified VSock (hyperkit driver only)
      --hyperkit-vsock-ports strings      List of guest VSock ports that should be exposed as sockets on the host (hyperkit driver only)
      --hyperv-external-adapter string    External Adapter on which external switch will be created if no external switch is found. (hyperv driver only)
      --hyperv-use-external-switch        Whether to use external switch over Default Switch if virtual switch not explicitly specified. (hyperv driver only)
      --hyperv-virtual-switch string      The hyperv virtual switch name. Defaults to first found. (hyperv driver only)
      --image-mirror-country string       Country code of the image mirror to be used. Leave empty to use the global one. For Chinese mainland users, set it to cn.
      --image-repository string           Alternative image repository to pull docker images from. This can be used when you have limited access to gcr.io. Set it to "auto" to let minikube decide one for you. For Chinese mainland users, you may use local gcr.io mirrors such as registry.cn-hangzhou.aliyuncs.com/google_containers
      --insecure-registry strings         Insecure Docker registries to pass to the Docker daemon.  The default service CIDR range will automatically be added.
      --install-addons                    If set, install addons. Defaults to true. (default true)
      --interactive                       Allow user prompts for more information (default true)
      --iso-url strings                   Locations to fetch the minikube ISO from. (default [https://storage.googleapis.com/minikube/iso/minikube-v1.18.0-beta.0.iso,https://github.com/kubernetes/minikube/releases/download/v1.18.0-beta.0/minikube-v1.18.0-beta.0.iso,https://kubernetes.oss-cn-hangzhou.aliyuncs.com/minikube/iso/minikube-v1.18.0-beta.0.iso])
      --keep-context                      This will keep the existing kubectl context and will create a minikube context.
      --kubernetes-version string         The Kubernetes version that the minikube VM will use (ex: v1.2.3, 'stable' for v1.20.2, 'latest' for v1.20.5-rc.0). Defaults to 'stable'.
      --kvm-gpu                           Enable experimental NVIDIA GPU support in minikube
      --kvm-hidden                        Hide the hypervisor signature from the guest in minikube (kvm2 driver only)
      --kvm-network string                The KVM network name. (kvm2 driver only) (default "default")
      --kvm-qemu-uri string               The KVM QEMU connection URI. (kvm2 driver only) (default "qemu:///system")
      --memory string                     Amount of RAM to allocate to Kubernetes (format: <number>[<unit>], where unit = b, k, m or g).
      --mount                             This will start the mount daemon and automatically mount files into minikube.
      --mount-string string               The argument to pass the minikube mount command on start.
      --namespace string                  The named space to activate after start (default "default")
      --nat-nic-type string               NIC Type used for nat network. One of Am79C970A, Am79C973, 82540EM, 82543GC, 82545EM, or virtio (virtualbox driver only) (default "virtio")
      --native-ssh                        Use native Golang SSH client (default true). Set to 'false' to use the command line 'ssh' command when accessing the docker machine. Useful for the machine drivers when they will not start with 'Waiting for SSH'. (default true)
      --network string                    network to run minikube with. Only available with the docker/podman drivers. If left empty, minikube will create a new network.
      --network-plugin string             Kubelet network plug-in to use (default: auto)
      --nfs-share strings                 Local folders to share with Guest via NFS mounts (hyperkit driver only)
      --nfs-shares-root string            Where to root the NFS Shares, defaults to /nfsshares (hyperkit driver only) (default "/nfsshares")
      --no-vtx-check                      Disable checking for the availability of hardware virtualization before the vm is started (virtualbox driver only)
  -n, --nodes int                         The number of nodes to spin up. Defaults to 1. (default 1)
  -o, --output string                     Format to print stdout in. Options include: [text,json] (default "text")
      --ports strings                     List of ports that should be exposed (docker and podman driver only)
      --preload                           If set, download tarball of preloaded images if available to improve start time. Defaults to true. (default true)
      --registry-mirror strings           Registry mirrors to pass to the Docker daemon
      --service-cluster-ip-range string   The CIDR to be used for service cluster IPs. (default "10.96.0.0/12")
      --ssh-ip-address string             IP address (ssh driver only)
      --ssh-key string                    SSH key (ssh driver only)
      --ssh-port int                      SSH port (ssh driver only) (default 22)
      --ssh-user string                   SSH user (ssh driver only) (default "root")
      --trace string                      Send trace events. Options include: [gcp]
      --uuid string                       Provide VM UUID to restore MAC address (hyperkit driver only)
      --vm                                Filter to use only VM Drivers
      --vm-driver driver                  DEPRECATED, use driver instead.
      --wait strings                      comma separated list of Kubernetes components to verify and wait for after starting a cluster. defaults to "apiserver,system_pods", available options: "apiserver,system_pods,default_sa,apps_running,node_ready,kubelet" . other acceptable values are 'all' or 'none', 'true' and 'false' (default [apiserver,system_pods])
      --wait-timeout duration             max time to wait per Kubernetes or host to be healthy. (default 6m0s)
```

### Options inherited from parent commands

```
      --add_dir_header                   If true, adds the file directory to the header of the log messages
      --alsologtostderr                  log to standard error as well as files
  -b, --bootstrapper string              The name of the cluster bootstrapper that will set up the Kubernetes cluster. (default "kubeadm")
  -h, --help                             
      --log_backtrace_at traceLocation   when logging hits line file:N, emit a stack trace (default :0)
      --log_dir string                   If non-empty, write log files in this directory
      --log_file string                  If non-empty, use this log file
      --log_file_max_size uint           Defines the maximum size a log file can grow to. Unit is megabytes. If the value is 0, the maximum file size is unlimited. (default 1800)
      --logtostderr                      log to standard error instead of files
      --one_output                       If true, only write logs to their native severity level (vs also writing to each lower severity level
  -p, --profile string                   The name of the minikube VM being used. This can be set to allow having multiple instances of minikube independently. (default "minikube")
      --skip_headers                     If true, avoid header prefixes in the log messages
      --skip_log_headers                 If true, avoid headers when opening log files
      --stderrthreshold severity         logs at or above this threshold go to stderr (default 2)
      --user string                      Specifies the user executing the operation. Useful for auditing operations executed by 3rd party tools. Defaults to the operating system username.
  -v, --v Level                          number for the log level verbosity
      --vmodule moduleSpec               comma-separated list of pattern=N settings for file-filtered logging
```
<|MERGE_RESOLUTION|>--- conflicted
+++ resolved
@@ -26,11 +26,7 @@
       --apiserver-names strings           A set of apiserver names which are used in the generated certificate for kubernetes.  This can be used if you want to make the apiserver available from outside the machine
       --apiserver-port int                The apiserver listening port (default 8443)
       --auto-update-drivers               If set, automatically updates drivers to the latest version. Defaults to true. (default true)
-<<<<<<< HEAD
-      --base-image string                 The base image to use for docker/podman drivers. Intended for local development. (default "gcr.io/k8s-minikube/kicbase-builds:v0.0.17-1614218885-10611@sha256:b68a94be0f2f032c82f44c1fc7c530fbb7b2da7dd37ddf8ded69877abf1d8d12")
-=======
       --base-image string                 The base image to use for docker/podman drivers. Intended for local development. (default "gcr.io/k8s-minikube/kicbase-builds:v0.0.17-1614202509-10427@sha256:93f2448d272ebad3d564c04474cafe03bb7440149c241d1d010b2e90e14da213")
->>>>>>> 828769b8
       --cache-images                      If true, cache docker images for the current bootstrapper and load them into the machine. Always false with --driver=none. (default true)
       --cni string                        CNI plug-in to use. Valid options: auto, bridge, calico, cilium, flannel, kindnet, or path to a CNI manifest (default: auto)
       --container-runtime string          The container runtime to be used (docker, cri-o, containerd). (default "docker")
