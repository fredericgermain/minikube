--- conflicted
+++ resolved
@@ -259,17 +259,13 @@
 {
     bool wasVisible = isVisible();
     QWidget::showNormal();
-<<<<<<< HEAD
     activateWindow();
     if (wasVisible) {
         return;
     }
     // without this delay window doesn't render until updateClusters() completes
     delay();
-    updateClusters();
-=======
     updateClustersTable();
->>>>>>> cdf4ba8c
 }
 
 void Window::delay()
