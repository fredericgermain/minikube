--- conflicted
+++ resolved
@@ -58,11 +58,8 @@
 func init() {
 	stopCmd.Flags().BoolVar(&stopAll, "all", false, "Set flag to stop all profiles (clusters)")
 	stopCmd.Flags().BoolVar(&keepActive, "keep-context-active", false, "keep the kube-context active after cluster is stopped. Defaults to false.")
-<<<<<<< HEAD
 	stopCmd.Flags().StringVar(&scheduledStop, "schedule", "", "Set flag to stop cluster after a set amount of time (e.g. --schedule=5m)")
-=======
 	stopCmd.Flags().StringVarP(&outputFormat, "output", "o", "text", "Format to print stdout in. Options include: [text,json]")
->>>>>>> 23d1f479
 
 	if err := viper.GetViper().BindPFlags(stopCmd.Flags()); err != nil {
 		exit.Error(reason.InternalFlagsBind, "unable to bind flags", err)
