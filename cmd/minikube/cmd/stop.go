--- conflicted
+++ resolved
@@ -17,15 +17,7 @@
 package cmd
 
 import (
-<<<<<<< HEAD
-=======
-	"time"
-
 	"github.com/docker/machine/libmachine"
-	"github.com/docker/machine/libmachine/mcnerror"
-	"github.com/golang/glog"
-	"github.com/pkg/errors"
->>>>>>> ba199678
 	"github.com/spf13/cobra"
 	"github.com/spf13/viper"
 	"k8s.io/minikube/pkg/minikube/config"
@@ -57,9 +49,6 @@
 
 	cc, err := config.Load(profile)
 	if err != nil {
-<<<<<<< HEAD
-		exit.WithError("Error retrieving config", err)
-=======
 		exit.WithError("Error getting cluster config", err)
 	}
 
@@ -83,28 +72,10 @@
 
 func stop(api libmachine.API, cluster config.ClusterConfig, n config.Node) bool {
 	nonexistent := false
-	stop := func() (err error) {
-		machineName := driver.MachineName(cluster, n)
-		err = machine.StopHost(api, machineName)
-		if err == nil {
-			return nil
-		}
-		glog.Warningf("stop host returned error: %v", err)
-
-		switch err := errors.Cause(err).(type) {
-		case mcnerror.ErrHostDoesNotExist:
-			out.T(out.Meh, `"{{.profile_name}}" does not exist, nothing to stop`, out.V{"profile_name": cluster})
-			nonexistent = true
-			return nil
-		default:
-			return err
-		}
->>>>>>> ba199678
-	}
 
 	// TODO replace this back with expo backoff
-	for _, n := range cc.Nodes {
-		err := machine.StopHost(api, driver.MachineName(profile, n.Name))
+	for _, n := range cluster.Nodes {
+		err := machine.StopHost(api, driver.MachineName(cluster, n))
 		if err != nil {
 			exit.WithError("Unable to stop VM", err)
 		}
@@ -113,18 +84,5 @@
 		}*/
 	}
 
-<<<<<<< HEAD
-	out.T(out.Stopped, `"{{.profile_name}}" stopped.`, out.V{"profile_name": profile})
-
-	if err := killMountProcess(); err != nil {
-		out.T(out.WarningType, "Unable to kill mount process: {{.error}}", out.V{"error": err})
-	}
-
-	err = kubeconfig.UnsetCurrentContext(profile, kubeconfig.PathFromEnv())
-	if err != nil {
-		exit.WithError("update config", err)
-	}
-=======
 	return nonexistent
->>>>>>> ba199678
 }