/*
Copyright 2019 The Kubernetes Authors All rights reserved.

Licensed under the Apache License, Version 2.0 (the "License");
you may not use this file except in compliance with the License.
You may obtain a copy of the License at

    http://www.apache.org/licenses/LICENSE-2.0

Unless required by applicable law or agreed to in writing, software
distributed under the License is distributed on an "AS IS" BASIS,
WITHOUT WARRANTIES OR CONDITIONS OF ANY KIND, either express or implied.
See the License for the specific language governing permissions and
limitations under the License.
*/

package docker

import (
	"context"
	"fmt"
	"os"
	"os/exec"
	"runtime"
	"strconv"
	"strings"
	"time"

	"github.com/docker/machine/libmachine/drivers"
	"github.com/pkg/errors"
	"k8s.io/klog/v2"
	"k8s.io/minikube/pkg/drivers/kic"
	"k8s.io/minikube/pkg/drivers/kic/oci"
	"k8s.io/minikube/pkg/minikube/config"
	"k8s.io/minikube/pkg/minikube/driver"
	"k8s.io/minikube/pkg/minikube/localpath"
	"k8s.io/minikube/pkg/minikube/registry"
)

var docURL = "https://minikube.sigs.k8s.io/docs/drivers/docker/"
var minDockerVersion = []int{18, 9, 0}

func init() {
	if err := registry.Register(registry.DriverDef{
		Name:     driver.Docker,
		Config:   configure,
		Init:     func() drivers.Driver { return kic.NewDriver(kic.Config{OCIBinary: oci.Docker}) },
		Status:   status,
		Priority: registry.HighlyPreferred,
	}); err != nil {
		panic(fmt.Sprintf("register failed: %v", err))
	}
}

func configure(cc config.ClusterConfig, n config.Node) (interface{}, error) {
	mounts := make([]oci.Mount, len(cc.ContainerVolumeMounts))
	for i, spec := range cc.ContainerVolumeMounts {
		var err error
		mounts[i], err = oci.ParseMountString(spec)
		if err != nil {
			return nil, err
		}
	}

	extraArgs := []string{}

	for _, port := range cc.ExposedPorts {
		extraArgs = append(extraArgs, "-p", port)
	}

	return kic.NewDriver(kic.Config{
		ClusterName:       cc.Name,
		MachineName:       config.MachineName(cc, n),
		StorePath:         localpath.MiniPath(),
		ImageDigest:       cc.KicBaseImage,
		Mounts:            mounts,
		CPU:               cc.CPUs,
		Memory:            cc.Memory,
		OCIBinary:         oci.Docker,
		APIServerPort:     cc.Nodes[0].Port,
		KubernetesVersion: cc.KubernetesConfig.KubernetesVersion,
		ContainerRuntime:  cc.KubernetesConfig.ContainerRuntime,
		ExtraArgs:         extraArgs,
		Network:           cc.Network,
	}), nil
}

func status() registry.State {
	_, err := exec.LookPath(oci.Docker)
	if err != nil {
		return registry.State{Error: err, Installed: false, Healthy: false, Fix: "Install Docker", Doc: docURL}
	}

	ctx, cancel := context.WithTimeout(context.Background(), 6*time.Second)
	defer cancel()

	cmd := exec.CommandContext(ctx, oci.Docker, "version", "--format", "{{.Server.Os}}-{{.Server.Version}}")
	o, err := cmd.Output()
	if err != nil {
		reason := ""
		if ctx.Err() == context.DeadlineExceeded {
			err = errors.Wrapf(err, "deadline exceeded running %q", strings.Join(cmd.Args, " "))
			reason = "PROVIDER_DOCKER_DEADLINE_EXCEEDED"
		}

		klog.Warningf("docker version returned error: %v", err)

		if exitErr, ok := err.(*exec.ExitError); ok {
			stderr := strings.TrimSpace(string(exitErr.Stderr))
			newErr := fmt.Errorf(`%q %v: %s`, strings.Join(cmd.Args, " "), exitErr, stderr)
			return suggestFix("version", exitErr.ExitCode(), stderr, newErr)
		}

		return registry.State{Reason: reason, Error: err, Installed: true, Healthy: false, Fix: "Restart the Docker service", Doc: docURL}
	}

	klog.Infof("docker version: %s", o)
	if s := checkDockerVersion(strings.TrimSpace(string(o))); s.Error != nil { // remove '\n' from o at the end
		return s
	}

	si, err := oci.CachedDaemonInfo("docker")
	if err != nil {
		// No known fix because we haven't yet seen a failure here
		return registry.State{Reason: "PROVIDER_DOCKER_INFO_FAILED", Error: errors.Wrap(err, "docker info"), Installed: true, Healthy: false, Doc: docURL}
	}

	for _, serr := range si.Errors {
		return suggestFix("info", -1, serr, fmt.Errorf("docker info error: %s", serr))
	}

	return checkNeedsImprovement()
}

func checkDockerVersion(o string) registry.State {
	parts := strings.SplitN(o, "-", 2)
	if len(parts) != 2 {
		return registry.State{
			Reason:    "PROVIDER_DOCKER_VERSION_PARSING_FAILED",
			Error:     errors.Errorf("expected version string format is \"{{.Server.Os}}-{{.Server.Version}}\". but got %s", o),
			Installed: true,
			Healthy:   false,
			Doc:       docURL,
		}
	}

	if parts[0] == "windows" {
		return registry.State{
			Reason:    "PROVIDER_DOCKER_WINDOWS_CONTAINERS",
			Error:     oci.ErrWindowsContainers,
			Installed: true,
			Healthy:   false,
			Fix:       "Change container type to \"linux\" in Docker Desktop settings",
			Doc:       docURL + "#verify-docker-container-type-is-linux",
		}
	}

	p := strings.SplitN(parts[1], ".", 3)
	switch l := len(p); l {
	case 2:
		p = append(p, "0") // patch version not found
	case 3:
		//remove postfix string for unstable(test/nightly) channel. https://docs.docker.com/engine/install/
		p[2] = strings.SplitN(p[2], "-", 2)[0]
	default:
		return registry.State{
			Reason:    "PROVIDER_DOCKER_VERSION_PARSING_FAILED",
			Error:     errors.Errorf("expected version format is \"<year>.<month>.{patch}\". but got %s", parts[1]),
			Installed: true,
			Healthy:   false,
			Doc:       docURL,
		}
	}

	for i, s := range p {
		k, err := strconv.Atoi(s)
		if err != nil {
			return registry.State{
				Reason:    "PROVIDER_DOCKER_VERSION_PARSING_FAILED",
				Error:     errors.Wrap(err, "docker version"),
				Installed: true,
				Healthy:   false,
				Doc:       docURL,
			}
		}

		if k > minDockerVersion[i] {
			return registry.State{Installed: true, Healthy: true, Error: nil}
		} else if k < minDockerVersion[i] {
			return registry.State{
				Installed:        true,
				Healthy:          true,
				NeedsImprovement: true,
				Fix:              fmt.Sprintf("Upgrade %s to a newer version (Minimum recommended version is %2d.%02d.%d)", driver.FullName(driver.Docker), minDockerVersion[0], minDockerVersion[1], minDockerVersion[2]),
				Doc:              docURL + "#requirements"}
		}
	}

	return registry.State{Installed: true, Healthy: true, Error: nil}
}

// checkNeedsImprovement if overlay mod is installed on a system
func checkNeedsImprovement() registry.State {
	if runtime.GOOS == "linux" {
		return checkOverlayMod()
	}

	return registry.State{Installed: true, Healthy: true}
}

// checkOverlayMod checks if
func checkOverlayMod() registry.State {
	if _, err := os.Stat("/sys/module/overlay"); err == nil {
		klog.Info("overlay module found")
		return registry.State{Installed: true, Healthy: true}
	}

	if _, err := os.Stat("/sys/module/overlay2"); err == nil {
		klog.Info("overlay2 module found")

		return registry.State{Installed: true, Healthy: true}
	}

	klog.Warningf("overlay modules were not found")

	return registry.State{NeedsImprovement: true, Installed: true, Healthy: true, Fix: "enable the overlay Linux kernel module using 'modprobe overlay'"}
}

// suggestFix matches a stderr with possible fix for the docker driver
func suggestFix(src string, exitcode int, stderr string, err error) registry.State {
	if strings.Contains(stderr, "permission denied") && runtime.GOOS == "linux" {
		return registry.State{Reason: "PROVIDER_DOCKER_NEWGRP", Error: err, Installed: true, Running: true, Healthy: false, Fix: "Add your user to the 'docker' group: 'sudo usermod -aG docker $USER && newgrp docker'", Doc: "https://docs.docker.com/engine/install/linux-postinstall/"}
	}

<<<<<<< HEAD
	if strings.Contains(stderr, "pipe.*docker_engine.*: The system cannot find the file specified.") && runtime.GOOS == "windows" {
		return registry.State{Error: err, Installed: true, Running: false, Healthy: false, Fix: "Start the Docker service. If Docker is already running, you may need to reset Docker to factory settings with: Settings > Reset.", Doc: "https://github.com/docker/for-win/issues/1825#issuecomment-450501157"}
=======
	if strings.Contains(stderr, "/pipe/docker_engine: The system cannot find the file specified.") && runtime.GOOS == "windows" {
		return registry.State{Reason: "PROVIDER_DOCKER_PIPE_NOT_FOUND", Error: err, Installed: true, Running: false, Healthy: false, Fix: "Start the Docker service. If Docker is already running, you may need to reset Docker to factory settings with: Settings > Reset.", Doc: "https://github.com/docker/for-win/issues/1825#issuecomment-450501157"}
>>>>>>> 0edb126f
	}

	reason := dockerNotRunning(stderr)
	if reason != "" {
		return registry.State{Reason: reason, Error: err, Installed: true, Running: false, Healthy: false, Fix: "Start the Docker service", Doc: docURL}
	}

	// We don't have good advice, but at least we can provide a good error message
	reason = strings.ToUpper(fmt.Sprintf("PROVIDER_DOCKER_%s_ERROR", src))
	if exitcode > 0 {
		reason = strings.ToUpper(fmt.Sprintf("PROVIDER_DOCKER_%s_EXIT_%d", src, exitcode))
	}
	return registry.State{Reason: reason, Error: err, Installed: true, Running: true, Healthy: false, Doc: docURL}
}

// Return a reason code for Docker not running
func dockerNotRunning(s string) string {
	// These codes are explicitly in order of the most likely to be helpful to a user

	if strings.Contains(s, "Is the docker daemon running") || strings.Contains(s, "docker daemon is not running") {
		return "PROVIDER_DOCKER_NOT_RUNNING"
	}

	if strings.Contains(s, "Cannot connect") {
		return "PROVIDER_DOCKER_CANNOT_CONNECT"
	}

	if strings.Contains(s, "refused") {
		return "PROVIDER_DOCKER_REFUSED"
	}

	return ""
}<|MERGE_RESOLUTION|>--- conflicted
+++ resolved
@@ -232,13 +232,8 @@
 		return registry.State{Reason: "PROVIDER_DOCKER_NEWGRP", Error: err, Installed: true, Running: true, Healthy: false, Fix: "Add your user to the 'docker' group: 'sudo usermod -aG docker $USER && newgrp docker'", Doc: "https://docs.docker.com/engine/install/linux-postinstall/"}
 	}
 
-<<<<<<< HEAD
 	if strings.Contains(stderr, "pipe.*docker_engine.*: The system cannot find the file specified.") && runtime.GOOS == "windows" {
-		return registry.State{Error: err, Installed: true, Running: false, Healthy: false, Fix: "Start the Docker service. If Docker is already running, you may need to reset Docker to factory settings with: Settings > Reset.", Doc: "https://github.com/docker/for-win/issues/1825#issuecomment-450501157"}
-=======
-	if strings.Contains(stderr, "/pipe/docker_engine: The system cannot find the file specified.") && runtime.GOOS == "windows" {
 		return registry.State{Reason: "PROVIDER_DOCKER_PIPE_NOT_FOUND", Error: err, Installed: true, Running: false, Healthy: false, Fix: "Start the Docker service. If Docker is already running, you may need to reset Docker to factory settings with: Settings > Reset.", Doc: "https://github.com/docker/for-win/issues/1825#issuecomment-450501157"}
->>>>>>> 0edb126f
 	}
 
 	reason := dockerNotRunning(stderr)
