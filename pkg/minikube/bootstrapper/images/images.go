--- conflicted
+++ resolved
@@ -21,13 +21,9 @@
 	"fmt"
 	"path"
 
-<<<<<<< HEAD
 	"k8s.io/minikube/pkg/minikube/constants"
 
 	"github.com/blang/semver"
-=======
-	"github.com/blang/semver/v4"
->>>>>>> c4cd0dce
 
 	"k8s.io/minikube/pkg/version"
 )
@@ -37,24 +33,14 @@
 	// Note: changing this logic requires bumping the preload version
 	// Should match `PauseVersion` in:
 	// https://github.com/kubernetes/kubernetes/blob/master/cmd/kubeadm/app/constants/constants.go
+	// https://github.com/kubernetes/kubernetes/blob/master/cmd/kubeadm/app/constants/constants_unix.go
 	pv := "3.4.1"
-	// https://github.com/kubernetes/kubernetes/blob/master/cmd/kubeadm/app/constants/constants_unix.go
-<<<<<<< HEAD
-	pv := "3.2"
+
 	majorMinorVersion := fmt.Sprintf("v%d.%d", v.Major, v.Minor)
 	imageName := path.Join(kubernetesRepo(mirror), "pause")
 
-	if _, ok := constants.KubeadmImages[majorMinorVersion]; ok {
-		pv = constants.KubeadmImages[majorMinorVersion][imageName]
-	}
-
-=======
-	if semver.MustParseRange("<1.21.0-alpha.3")(v) {
-		pv = "3.2"
-	}
->>>>>>> c4cd0dce
-	if semver.MustParseRange("<1.18.0-alpha.0")(v) {
-		pv = "3.1"
+	if pVersion, ok := constants.KubeadmImages[majorMinorVersion][imageName]; ok {
+		pv = pVersion
 	}
 
 	return fmt.Sprintf("%s:%s", imageName, pv)
@@ -85,70 +71,20 @@
 	// Note: changing this logic requires bumping the preload version
 	// Should match `CoreDNSImageName` and `CoreDNSVersion` in
 	// https://github.com/kubernetes/kubernetes/blob/master/cmd/kubeadm/app/constants/constants.go
-<<<<<<< HEAD
-	/*cv := "1.7.0"
 
-	//switch v.Minor {
-	//case 22:
-	//	cv = "1.8.0"
-	//case 10, 20, 21:
-	//	cv = "1.7.0"
-	//case 18:
-	//	cv = "1.6.7"
-	//case 17:
-	//	cv = "1.6.5"
-	//case 16:
-	//	cv = "1.6.2"
-	//case 15, 14:
-	//	cv = "1.3.1"
-	//case 13:
-	//	cv = "1.2.6"
-	//case 12:
-	//	cv = "1.2.2"
-	//case 11:
-	//	cv = "1.1.3"
-	//}
-	*/
-
-	cv := "1.7.0"
-
-	majorMinorVersion := fmt.Sprintf("v%d.%d", v.Major, v.Minor)
-	imageName := path.Join(kubernetesRepo(mirror), "coredns")
-
-	if v.Minor >= 21 {
-		imageName = path.Join(imageName, "coredns")
-	}
-
-	if _, ok := constants.KubeadmImages[majorMinorVersion]; ok {
-		cv = constants.KubeadmImages[majorMinorVersion][imageName]
-	}
-
-	// return path.Join(kubernetesRepo(mirror), "coredns:"+cv)
-	return fmt.Sprintf("%s:%s", imageName, cv)
-=======
+	cv := "1.8.0"
 	in := "coredns/coredns"
 	if semver.MustParseRange("<1.21.0-alpha.1")(v) {
 		in = "coredns"
 	}
-	cv := "v1.8.0"
-	switch v.Minor {
-	case 20, 19:
-		cv = "1.7.0"
-	case 18:
-		cv = "1.6.7"
-	case 17:
-		cv = "1.6.5"
-	case 16:
-		cv = "1.6.2"
-	case 15, 14:
-		cv = "1.3.1"
-	case 13:
-		cv = "1.2.6"
-	case 12:
-		cv = "1.2.2"
+
+	majorMinorVersion := fmt.Sprintf("v%d.%d", v.Major, v.Minor)
+	imageName := path.Join(kubernetesRepo(mirror), in)
+	if cVersion, ok := constants.KubeadmImages[majorMinorVersion][imageName]; ok {
+		cv = cVersion
 	}
-	return path.Join(kubernetesRepo(mirror), in+":"+cv)
->>>>>>> c4cd0dce
+
+	return fmt.Sprintf("%s:%s", imageName, cv)
 }
 
 // etcd returns the image used for etcd
@@ -157,44 +93,11 @@
 	// Should match `DefaultEtcdVersion` in:
 	// https://github.com/kubernetes/kubernetes/blob/master/cmd/kubeadm/app/constants/constants.go
 	ev := "3.4.13-3"
-
-<<<<<<< HEAD
-	/*switch v.Minor {
-	//case 17, 18:
-	//	ev = "3.4.3-0"
-	//case 16:
-	//	ev = "3.3.15-0"
-	//case 14, 15:
-	//	ev = "3.3.10"
-	//case 12, 13:
-	//	ev = "3.2.24"
-	//case 11:
-	//	ev = "3.2.18"
-	//}
-	*/
 	majorMinorVersion := fmt.Sprintf("v%d.%d", v.Major, v.Minor)
 	imageName := path.Join(kubernetesRepo(mirror), "etcd")
 
-	if _, ok := constants.KubeadmImages[majorMinorVersion]; ok {
-		ev = constants.KubeadmImages[majorMinorVersion][imageName]
-=======
-	switch v.Minor {
-	case 19, 20, 21:
-		ev = "3.4.13-0"
-	case 17, 18:
-		ev = "3.4.3-0"
-	case 16:
-		ev = "3.3.15-0"
-	case 14, 15:
-		ev = "3.3.10"
-	case 12, 13:
-		ev = "3.2.24"
->>>>>>> c4cd0dce
-	}
-
-	// An awkward special case for v1.19.0 - do not imitate unless necessary
-	if v.Equals(semver.MustParse("1.19.0")) {
-		ev = "3.4.9-1"
+	if eVersion, ok := constants.KubeadmImages[majorMinorVersion][imageName]; ok {
+		ev = eVersion
 	}
 
 	return fmt.Sprintf("%s:%s", imageName, ev)
