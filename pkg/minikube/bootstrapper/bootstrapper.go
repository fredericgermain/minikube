/*
Copyright 2016 The Kubernetes Authors All rights reserved.

Licensed under the Apache License, Version 2.0 (the "License");
you may not use this file except in compliance with the License.
You may obtain a copy of the License at

    http://www.apache.org/licenses/LICENSE-2.0

Unless required by applicable law or agreed to in writing, software
distributed under the License is distributed on an "AS IS" BASIS,
WITHOUT WARRANTIES OR CONDITIONS OF ANY KIND, either express or implied.
See the License for the specific language governing permissions and
limitations under the License.
*/

package bootstrapper

import (
	"net"

	"k8s.io/minikube/pkg/minikube/config"
	"k8s.io/minikube/pkg/minikube/constants"
)

// LogOptions are options to be passed to LogCommands
type LogOptions struct {
	// Lines is the number of recent log lines to include, as in tail -n.
	Lines int
	// Follow is whether or not to actively follow the logs, as in tail -f.
	Follow bool
}

// Bootstrapper contains all the methods needed to bootstrap a kubernetes cluster
type Bootstrapper interface {
	// PullImages pulls images necessary for a cluster. Success should not be required.
	PullImages(config.KubernetesConfig) error
	StartCluster(config.KubernetesConfig) error
	UpdateCluster(config.KubernetesConfig) error
	RestartCluster(config.KubernetesConfig) error
	DeleteCluster(config.KubernetesConfig) error
	// LogCommands returns a map of log type to a command which will display that log.
	LogCommands(LogOptions) map[string]string
	SetupCerts(cfg config.KubernetesConfig) error
	GetKubeletStatus() (string, error)
	GetAPIServerStatus(net.IP) (string, error)
}

const (
	// BootstrapperTypeKubeadm is the kubeadm bootstrapper type
	BootstrapperTypeKubeadm = "kubeadm"
)

<<<<<<< HEAD
func GetCachedImageList(imageRepository string, version string, bootstrapper string) []string {
=======
// GetCachedImageList returns the list of images for a version
func GetCachedImageList(version string, bootstrapper string) []string {
>>>>>>> b08af194
	switch bootstrapper {
	case BootstrapperTypeKubeadm:
		_, images := constants.GetKubeadmImages(imageRepository, version)
		return images
	default:
		return []string{}
	}
}<|MERGE_RESOLUTION|>--- conflicted
+++ resolved
@@ -51,15 +51,11 @@
 	BootstrapperTypeKubeadm = "kubeadm"
 )
 
-<<<<<<< HEAD
+// GetCachedImageList returns the list of images for a version
 func GetCachedImageList(imageRepository string, version string, bootstrapper string) []string {
-=======
-// GetCachedImageList returns the list of images for a version
-func GetCachedImageList(version string, bootstrapper string) []string {
->>>>>>> b08af194
 	switch bootstrapper {
 	case BootstrapperTypeKubeadm:
-		_, images := constants.GetKubeadmImages(imageRepository, version)
+		_, images := constants.GetKubeadmCachedImages(imageRepository, version)
 		return images
 	default:
 		return []string{}
