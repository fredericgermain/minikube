/*
Copyright 2019 The Kubernetes Authors All rights reserved.

Licensed under the Apache License, Version 2.0 (the "License");
you may not use this file except in compliance with the License.
You may obtain a copy of the License at

    http://www.apache.org/licenses/LICENSE-2.0

Unless required by applicable law or agreed to in writing, software
distributed under the License is distributed on an "AS IS" BASIS,
WITHOUT WARRANTIES OR CONDITIONS OF ANY KIND, either express or implied.
See the License for the specific language governing permissions and
limitations under the License.
*/

package console

import (
	"strings"

	"golang.org/x/text/message"
	"golang.org/x/text/number"
	"k8s.io/minikube/pkg/minikube/translate"
)

var (
	// lowBullet is a bullet-point prefix for low-fi mode
	lowBullet = "* "
	// lowBullet is an indented bullet-point prefix for low-fi mode
	lowIndent = "  - "
	// lowBullet is a warning prefix for low-fi mode
	lowWarning = "! "
	// lowBullet is an error prefix for low-fi mode
	lowError = "X "
)

// style describes how to stylize a message.
type style struct {
	// Prefix is a string to place in the beginning of a message
	Prefix string
	// LowPrefix is the 7-bit compatible prefix we fallback to for less-awesome terminals
	LowPrefix string
	// OmitNewline omits a newline at the end of a message.
	OmitNewline bool
}

// styles is a map of style name to style struct
// For consistency, ensure that emojis added render with the same width across platforms.
var styles = map[StyleEnum]style{
	Happy:         {Prefix: "😄  "},
	SuccessType:   {Prefix: "✅  "},
	FailureType:   {Prefix: "❌  "},
	Conflict:      {Prefix: "💥  ", LowPrefix: lowWarning},
	FatalType:     {Prefix: "💣  ", LowPrefix: lowError},
	Notice:        {Prefix: "📌  "},
	Ready:         {Prefix: "🏄  "},
	Running:       {Prefix: "🏃  "},
	Provisioning:  {Prefix: "🌱  "},
	Restarting:    {Prefix: "🔄  "},
	Reconfiguring: {Prefix: "📯  "},
	Stopping:      {Prefix: "✋  "},
	Stopped:       {Prefix: "🛑  "},
	WarningType:   {Prefix: "⚠️  ", LowPrefix: lowWarning},
	Waiting:       {Prefix: "⌛  "},
	WaitingPods:   {Prefix: "⌛  ", OmitNewline: true},
	Usage:         {Prefix: "💡  "},
	Launch:        {Prefix: "🚀  "},
	Sad:           {Prefix: "😿  "},
	ThumbsUp:      {Prefix: "👍  "},
	Option:        {Prefix: "    ▪ ", LowPrefix: lowIndent}, // Indented bullet
	Command:       {Prefix: "    ▪ ", LowPrefix: lowIndent}, // Indented bullet
	LogEntry:      {Prefix: "    "},                         // Indent
	Crushed:       {Prefix: "💔  "},
	URL:           {Prefix: "👉  ", LowPrefix: lowIndent},
	Documentation: {Prefix: "📘  "},
	Issues:        {Prefix: "⁉️   "},
	Issue:         {Prefix: "    ▪ ", LowPrefix: lowIndent}, // Indented bullet
	Check:         {Prefix: "✔️  "},

	// Specialized purpose styles
	ISODownload:      {Prefix: "💿  "},
	FileDownload:     {Prefix: "💾  "},
	Caching:          {Prefix: "🤹  "},
	StartingVM:       {Prefix: "🔥  "},
	StartingNone:     {Prefix: "🤹  "},
	Resetting:        {Prefix: "🔄  "},
	DeletingHost:     {Prefix: "🔥  "},
	Copying:          {Prefix: "✨  "},
	Connectivity:     {Prefix: "📶  "},
	Internet:         {Prefix: "🌐  "},
	Mounting:         {Prefix: "📁  "},
	Celebrate:        {Prefix: "🎉  "},
	ContainerRuntime: {Prefix: "🎁  "},
	Docker:           {Prefix: "🐳  "},
	CRIO:             {Prefix: "🎁  "}, // This should be a snow-flake, but the emoji has a strange width on macOS
	Containerd:       {Prefix: "📦  "},
	Permissions:      {Prefix: "🔑  "},
	Enabling:         {Prefix: "🔌  "},
	Shutdown:         {Prefix: "🛑  "},
	Pulling:          {Prefix: "🚜  "},
	Verifying:        {Prefix: "🤔  "},
	VerifyingNoLine:  {Prefix: "🤔  ", OmitNewline: true},
	Kubectl:          {Prefix: "💗  "},
	Meh:              {Prefix: "🙄  ", LowPrefix: lowWarning},
	Embarrassed:      {Prefix: "🤦  ", LowPrefix: lowWarning},
	Tip:              {Prefix: "💡  "},
	Unmount:          {Prefix: "🔥  "},
	MountOptions:     {Prefix: "💾  "},
	Fileserver:       {Prefix: "🚀  ", OmitNewline: true},
}

// Add a prefix to a string
func applyPrefix(prefix, format string) string {
	if prefix == "" {
		return format
	}
	// TODO(tstromberg): Ensure compatibility with RTL languages.
	return prefix + format
}

// lowPrefix returns a 7-bit compatible prefix for a style
func lowPrefix(s style) string {
	if s.LowPrefix != "" {
		return s.LowPrefix
	}
	if strings.HasPrefix(s.Prefix, "  ") {
		return lowIndent
	}
	return lowBullet
}

// Apply styling to a format string
<<<<<<< HEAD
func applyStyle(style string, useColor bool, format string, a ...interface{}) (string, error) {
	p := message.NewPrinter(translate.GetPreferredLanguage())
=======
func applyStyle(style StyleEnum, useColor bool, format string, a ...interface{}) string {
	p := message.NewPrinter(preferredLanguage)
>>>>>>> 94e9c002
	for i, x := range a {
		if _, ok := x.(int); ok {
			a[i] = number.Decimal(x, number.NoSeparator())
		}
	}
	format = translate.Translate(format)
	out := p.Sprintf(format, a...)

	s, ok := styles[style]
	if !s.OmitNewline {
		out += "\n"
	}

	// Similar to CSS styles, if no style matches, output an unformatted string.
	if !ok {
		return p.Sprintf(format, a...)
	}

	if !useColor {
		return applyPrefix(lowPrefix(s), out)
	}
	return applyPrefix(s.Prefix, out)
}<|MERGE_RESOLUTION|>--- conflicted
+++ resolved
@@ -131,13 +131,8 @@
 }
 
 // Apply styling to a format string
-<<<<<<< HEAD
-func applyStyle(style string, useColor bool, format string, a ...interface{}) (string, error) {
+func applyStyle(style StyleEnum, useColor bool, format string, a ...interface{}) string {
 	p := message.NewPrinter(translate.GetPreferredLanguage())
-=======
-func applyStyle(style StyleEnum, useColor bool, format string, a ...interface{}) string {
-	p := message.NewPrinter(preferredLanguage)
->>>>>>> 94e9c002
 	for i, x := range a {
 		if _, ok := x.(int); ok {
 			a[i] = number.Decimal(x, number.NoSeparator())
