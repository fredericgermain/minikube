#!/bin/bash

# Copyright 2016 The Kubernetes Authors All rights reserved.
#
# Licensed under the Apache License, Version 2.0 (the "License");
# you may not use this file except in compliance with the License.
# You may obtain a copy of the License at
#
#     http://www.apache.org/licenses/LICENSE-2.0
#
# Unless required by applicable law or agreed to in writing, software
# distributed under the License is distributed on an "AS IS" BASIS,
# WITHOUT WARRANTIES OR CONDITIONS OF ANY KIND, either express or implied.
# See the License for the specific language governing permissions and
# limitations under the License.


# This script downloads the test files from the build bucket and makes some executable.

# The script expects the following env variables:
# OS: The operating system
# ARCH: The architecture
# DRIVER: the driver to use for the test
# CONTAINER_RUNTIME: the container runtime to use for the test
# EXTRA_START_ARGS: additional flags to pass into minikube start
# EXTRA_TEST_ARGS: additional flags to pass into go test
# JOB_NAME: the name of the logfile and check name to update on github

readonly OS_ARCH="${OS}-${ARCH}"
readonly TEST_ROOT="${HOME}/minikube-integration"
readonly TEST_HOME="${TEST_ROOT}/${OS_ARCH}-${DRIVER}-${CONTAINER_RUNTIME}-${MINIKUBE_LOCATION}-$$-${COMMIT}"

export GOPATH="$HOME/go"
export KUBECONFIG="${TEST_HOME}/kubeconfig"
export PATH=$PATH:"/usr/local/bin/:/usr/local/go/bin/:$GOPATH/bin"

readonly TIMEOUT=${1:-120m}

public_log_url="https://storage.googleapis.com/minikube-builds/logs/${MINIKUBE_LOCATION}/${COMMIT:0:7}/${JOB_NAME}.html"

# retry_github_status provides reliable github status updates
function retry_github_status() {
  local commit=$1
  local context=$2
  local state=$3
  local token=$4
  local target=$5
  local desc=$6

   # Retry in case we hit our GitHub API quota or fail other ways.
  local attempt=0
  local timeout=2
  local code=-1

  echo "set GitHub status $context to $desc"

  while [[ "${attempt}" -lt 8 ]]; do
    local out=$(mktemp)
    code=$(curl -o "${out}" -s --write-out "%{http_code}" -L -u minikube-bot:${token} \
      "https://api.github.com/repos/kubernetes/minikube/statuses/${commit}" \
      -H "Content-Type: application/json" \
      -X POST \
      -d "{\"state\": \"${state}\", \"description\": \"Jenkins: ${desc}\", \"target_url\": \"${target}\", \"context\": \"${context}\"}" || echo 999)

    # 2xx HTTP codes
    if [[ "${code}" =~ ^2 ]]; then
      break
    fi

    cat "${out}" && rm -f "${out}"
    echo "HTTP code ${code}! Retrying in ${timeout} .."
    sleep "${timeout}"
    attempt=$(( attempt + 1 ))
    timeout=$(( timeout * 5 ))
  done
}

if [ "$(uname)" = "Darwin" ]; then
  if ! bash setup_docker_desktop_macos.sh; then
    retry_github_status "${COMMIT}" "${JOB_NAME}" "failure" "${access_token}" "${public_log_url}" "Jenkins: docker failed to start"
    exit 1
  fi
fi

# We need pstree for the restart cronjobs
if [ "$(uname)" != "Darwin" ]; then
  sudo apt-get -y install lsof psmisc
else
  brew install pstree coreutils pidof
  ln -s /usr/local/bin/gtimeout /usr/local/bin/timeout || true
fi

# installing golang so we could do go get for gopogh
sudo ARCH="$ARCH"./installers/check_install_golang.sh "1.16.4" "/usr/local" || true

# install docker and kubectl if not present
sudo ARCH="$ARCH" ./installers/check_install_docker.sh || true

# let's just clean all docker artifacts up
docker system prune --force --volumes || true
docker system df || true

echo ">> Starting at $(date)"
echo ""
echo "arch:      ${OS_ARCH}"
echo "build:     ${MINIKUBE_LOCATION}"
echo "driver:    ${DRIVER}"
echo "runtime:   ${CONTAINER_RUNTIME}"
echo "job:       ${JOB_NAME}"
echo "test home: ${TEST_HOME}"
echo "sudo:      ${SUDO_PREFIX}"
echo "kernel:    $(uname -v)"
echo "uptime:    $(uptime)"
# Setting KUBECONFIG prevents the version check from erroring out due to permission issues
echo "kubectl:   $(env KUBECONFIG=${TEST_HOME} kubectl version --client --short=true)"
echo "docker:    $(docker version --format '{{ .Client.Version }}')"
echo "podman:    $(sudo podman version --format '{{.Version}}' || true)"
echo "go:        $(go version || true)"


case "${DRIVER}" in
  kvm2)
    echo "virsh:     $(virsh --version)"
  ;;
  virtualbox)
    echo "vbox:      $(vboxmanage --version)"
  ;;
esac

echo ""
mkdir -p out/ testdata/

# Install gsutil if necessary.
if ! type -P gsutil >/dev/null; then
  if [[ ! -x "out/gsutil/gsutil" ]]; then
    echo "Installing gsutil to $(pwd)/out ..."
    curl -s https://storage.googleapis.com/pub/gsutil.tar.gz | tar -C out/ -zxf -
  fi
  PATH="$(pwd)/out/gsutil:$PATH"
fi

# Add the out/ directory to the PATH, for using new drivers.
export PATH="$(pwd)/out/":$PATH

STARTED_ENVIRONMENTS="gs://minikube-builds/logs/${MINIKUBE_LOCATION}/${COMMIT:0:7}/started_environments_${ROOT_JOB_ID}.txt"
# Ensure STARTED_ENVIRONMENTS exists so we can append (but don't erase any existing entries in STARTED_ENVIRONMENTS)
< /dev/null gsutil cp -n - "${STARTED_ENVIRONMENTS}"
# Copy the job name to APPEND_TMP
APPEND_TMP="gs://minikube-builds/logs/${MINIKUBE_LOCATION}/${COMMIT:0:7}/$(basename $(mktemp))"
echo "${JOB_NAME}"\
  | gsutil cp - "${APPEND_TMP}"
# Append
gsutil compose "${STARTED_ENVIRONMENTS}" "${APPEND_TMP}" "${STARTED_ENVIRONMENTS}"
gsutil rm "${APPEND_TMP}"

echo
echo ">> Downloading test inputs from ${MINIKUBE_LOCATION} ..."
gsutil -qm cp \
  "gs://minikube-builds/${MINIKUBE_LOCATION}/minikube-${OS_ARCH}" \
  "gs://minikube-builds/${MINIKUBE_LOCATION}/docker-machine-driver"-* \
  "gs://minikube-builds/${MINIKUBE_LOCATION}/e2e-${OS_ARCH}" out

gsutil -qm cp -r "gs://minikube-builds/${MINIKUBE_LOCATION}/testdata"/* testdata/

gsutil -qm cp "gs://minikube-builds/${MINIKUBE_LOCATION}/gvisor-addon" testdata/


# Set the executable bit on the e2e binary and out binary
export MINIKUBE_BIN="out/minikube-${OS_ARCH}"
export E2E_BIN="out/e2e-${OS_ARCH}"
chmod +x "${MINIKUBE_BIN}" "${E2E_BIN}" out/docker-machine-driver-*
"${MINIKUBE_BIN}" version

procs=$(pgrep "minikube-${OS_ARCH}|e2e-${OS_ARCH}" || true)
if [[ "${procs}" != "" ]]; then
  echo "Warning: found stale test processes to kill:"
  ps -f -p ${procs} || true
  kill ${procs} || true
  kill -9 ${procs} || true
fi

# Quickly notice misconfigured test roots
mkdir -p "${TEST_ROOT}"

# Cleanup stale test outputs.
echo
echo ">> Cleaning up after previous test runs ..."
for test_path in ${TEST_ROOT}; do
  ls -lad "${test_path}" || continue

  echo "* Cleaning stale test path: ${test_path}"
  for tunnel in $(find ${test_path} -name tunnels.json -type f); do
    env MINIKUBE_HOME="$(dirname ${tunnel})" ${MINIKUBE_BIN} tunnel --cleanup || true
  done

  for home in $(find ${test_path} -name .minikube -type d); do
    env MINIKUBE_HOME="$(dirname ${home})" ${MINIKUBE_BIN} delete --all || true
    sudo rm -Rf "${home}"
  done

  for kconfig in $(find ${test_path} -name kubeconfig -type f); do
    sudo rm -f "${kconfig}"
  done

  ## ultimate shotgun clean up docker after we tried all
  docker rm -f -v $(docker ps -aq) >/dev/null 2>&1 || true

  # Be very specific to avoid accidentally deleting other items, like wildcards or devices
  if [[ -d "${test_path}" ]]; then
    rm -Rf "${test_path}" || true
  elif [[ -f "${test_path}" ]]; then
    rm -f "${test_path}" || true
  fi
done

function cleanup_procs() {
  # sometimes tests left over zombie procs that won't exit
  # for example:
  # jenkins  20041  0.0  0.0      0     0 ?        Z    Aug19   0:00 [minikube-linux-] <defunct>
  pgrep docker > d.pids
  zombie_defuncts=$(ps -A -ostat,ppid | grep -v -f d.pids | awk '/[zZ]/ && !a[$2]++ {print $2}')
  if [[ "${zombie_defuncts}" != "" ]]; then
    echo "Found zombie defunct procs to kill..."
    ps -f -p ${zombie_defuncts} || true
    kill ${zombie_defuncts} || true
  fi

  if type -P virsh; then
    virsh -c qemu:///system list --all --uuid \
      | xargs -I {} sh -c "virsh -c qemu:///system destroy {}; virsh -c qemu:///system undefine {}" \
      || true
    echo ">> virsh VM list after clean up (should be empty):"
    virsh -c qemu:///system list --all || true
  fi

  if type -P vboxmanage; then
    killall VBoxHeadless || true
    sleep 1
    killall -9 VBoxHeadless || true

    for guid in $(vboxmanage list vms | grep -Eo '\{[a-zA-Z0-9-]+\}'); do
      echo "- Removing stale VirtualBox VM: $guid"
      vboxmanage startvm "${guid}" --type emergencystop || true
      vboxmanage unregistervm "${guid}" || true
    done

    ifaces=$(vboxmanage list hostonlyifs | grep -E "^Name:" | awk '{ print $2 }')
    for if in $ifaces; do
      vboxmanage hostonlyif remove "${if}" || true
    done

    echo ">> VirtualBox VM list after clean up (should be empty):"
    vboxmanage list vms || true
    echo ">> VirtualBox interface list after clean up (should be empty):"
    vboxmanage list hostonlyifs || true
  fi

  if type -P hdiutil; then
    hdiutil info | grep -E "/dev/disk[1-9][^s]" || true
    hdiutil info \
        | grep -E "/dev/disk[1-9][^s]" \
        | awk '{print $1}' \
        | xargs -I {} sh -c "hdiutil detach {}" \
        || true
  fi

  # cleaning up stale hyperkits
  if type -P hyperkit; then
    for pid in $(pgrep hyperkit); do
      echo "Killing stale hyperkit $pid"
      ps -f -p $pid || true
      kill $pid || true
      kill -9 $pid || true
    done
  fi

  if [[ "${DRIVER}" == "hyperkit" ]]; then
    if [[ -e out/docker-machine-driver-hyperkit ]]; then
      sudo chown root:wheel out/docker-machine-driver-hyperkit || true
      sudo chmod u+s out/docker-machine-driver-hyperkit || true
    fi
  fi

  kprocs=$(pgrep kubectl || true)
  if [[ "${kprocs}" != "" ]]; then
    echo "error: killing hung kubectl processes ..."
    ps -f -p ${kprocs} || true
    sudo -E kill ${kprocs} || true
  fi


  # clean up none drivers binding on 8443
  none_procs=$(sudo lsof -i :8443 | tail -n +2 | awk '{print $2}' || true)
  if [[ "${none_procs}" != "" ]]; then
    echo "Found stale api servers listening on 8443 processes to kill: "
    for p in $none_procs
    do
      echo "Kiling stale none driver:  $p"
      sudo -E ps -f -p $p || true
      sudo -E kill $p || true
      sudo -E kill -9 $p || true
    done
  fi
}

function cleanup_stale_routes() {
  local show="netstat -rn -f inet"
  local del="sudo route -n delete"

  if [[ "$(uname)" == "Linux" ]]; then
    show="ip route show"
    del="sudo ip route delete"
  fi

  local troutes=$($show | awk '{ print $1 }' | grep 10.96.0.0 || true)
  for route in ${troutes}; do
    echo "WARNING: deleting stale tunnel route: ${route}"
    $del "${route}" || true
  done
}

cleanup_procs || true
cleanup_stale_routes || true

mkdir -p "${TEST_HOME}"
export MINIKUBE_HOME="${TEST_HOME}/.minikube"


# Build the gvisor image so that we can integration test changes to pkg/gvisor
chmod +x ./testdata/gvisor-addon
# skipping gvisor mac because ofg https://github.com/kubernetes/minikube/issues/5137
if [ "$(uname)" != "Darwin" ]; then
  # Should match GVISOR_IMAGE_VERSION in Makefile
  docker build -t gcr.io/k8s-minikube/gvisor-addon:2 -f testdata/gvisor-addon-Dockerfile ./testdata
fi

readonly LOAD=$(uptime | egrep -o "load average.*: [0-9]+" | cut -d" " -f3)
if [[ "${LOAD}" -gt 2 ]]; then
  echo ""
  echo "********************** LOAD WARNING ********************************"
  echo "Load average is very high (${LOAD}), which may cause failures. Top:"
  if [[ "$(uname)" == "Darwin" ]]; then
    # Two samples, macOS does not calculate CPU usage on the first one
    top -l 2 -o cpu -n 5 | tail -n 15
  else
    top -b -n1 | head -n 15
  fi
  echo "********************** LOAD WARNING ********************************"
  echo "Sleeping 30s to see if load goes down ...."
  sleep 30
  uptime
fi

readonly TEST_OUT="${TEST_HOME}/testout.txt"
readonly JSON_OUT="${TEST_HOME}/test.json"
readonly HTML_OUT="${TEST_HOME}/test.html"
readonly SUMMARY_OUT="${TEST_HOME}/test_summary.json"

e2e_start_time="$(date -u +%s)"
echo ""
echo ">> Starting ${E2E_BIN} at $(date)"
set -x

if test -f "${TEST_OUT}"; then
  rm "${TEST_OUT}" || true # clean up previous runs of same build
fi
touch "${TEST_OUT}"

if [ ! -z "${CONTAINER_RUNTIME}" ]
then
    EXTRA_START_ARGS="${EXTRA_START_ARGS} --container-runtime=${CONTAINER_RUNTIME}"
fi

${SUDO_PREFIX}${E2E_BIN} \
  -minikube-start-args="--driver=${DRIVER} ${EXTRA_START_ARGS}" \
  -test.timeout=${TIMEOUT} -test.v \
  ${EXTRA_TEST_ARGS} \
  -binary="${MINIKUBE_BIN}" 2>&1 | tee "${TEST_OUT}"

result=${PIPESTATUS[0]} # capture the exit code of the first cmd in pipe.
set +x
echo ">> ${E2E_BIN} exited with ${result} at $(date)"
echo ""

if [[ $result -eq 0 ]]; then
  status="success"
  echo "minikube: SUCCESS"
else
  status="failure"
  echo "minikube: FAIL"
fi

# calculate the time took to finish running e2e binary test.
e2e_end_time="$(date -u +%s)"
elapsed=$(($e2e_end_time-$e2e_start_time))
min=$(($elapsed/60))
sec=$(tail -c 3 <<< $((${elapsed}00/60)))
elapsed=$min.$sec

echo ">> Attmpting to convert test logs to json"
if test -f "${JSON_OUT}"; then
  rm "${JSON_OUT}" || true # clean up previous runs of same build
fi

touch "${JSON_OUT}"

  
# Generate JSON output
echo ">> Running go test2json"
go tool test2json -t < "${TEST_OUT}" > "${JSON_OUT}" || true

if ! type "jq" > /dev/null; then
echo ">> Installing jq"
    if [ "${OS}" != "darwin" ]; then
      curl -LO https://github.com/stedolan/jq/releases/download/jq-1.6/jq-linux64 && sudo install jq-linux64 /usr/local/bin/jq
    else
      curl -LO https://github.com/stedolan/jq/releases/download/jq-1.6/jq-osx-amd64 && sudo install jq-osx-amd64 /usr/local/bin/jq
    fi
fi

echo ">> Installing gopogh"
curl -LO "https://github.com/medyagh/gopogh/releases/download/v0.8.0/gopogh-${OS_ARCH}"
sudo install "gopogh-${OS_ARCH}" /usr/local/bin/gopogh


echo ">> Running gopogh"
if test -f "${HTML_OUT}"; then
    rm "${HTML_OUT}" || true # clean up previous runs of same build
fi

touch "${HTML_OUT}"
touch "${SUMMARY_OUT}"
gopogh_status=$(gopogh -in "${JSON_OUT}" -out_html "${HTML_OUT}" -out_summary "${SUMMARY_OUT}" -name "${JOB_NAME}" -pr "${MINIKUBE_LOCATION}" -repo github.com/kubernetes/minikube/  -details "${COMMIT}:$(date +%Y-%m-%d)") || true
fail_num=$(echo $gopogh_status | jq '.NumberOfFail')
test_num=$(echo $gopogh_status | jq '.NumberOfTests')
pessimistic_status="${fail_num} / ${test_num} failures"
description="completed with ${status} in ${elapsed} minute(s)."
if [ "$status" = "failure" ]; then
  description="completed with ${pessimistic_status} in ${elapsed} minute(s)."
fi
echo "$description"

REPORT_URL_BASE="https://storage.googleapis.com"

if [ -z "${EXTERNAL}" ]; then
  # If we're already in GCP, then upload results to GCS directly
  SHORT_COMMIT=${COMMIT:0:7}
  JOB_GCS_BUCKET="minikube-builds/logs/${MINIKUBE_LOCATION}/${SHORT_COMMIT}/${JOB_NAME}"

  echo ">> Copying ${TEST_OUT} to gs://${JOB_GCS_BUCKET}.out.txt"
  echo ">>   public URL: ${REPORT_URL_BASE}/${JOB_GCS_BUCKET}.out.txt"
  gsutil -qm cp "${TEST_OUT}" "gs://${JOB_GCS_BUCKET}.out.txt"

  echo ">> uploading ${JSON_OUT} to gs://${JOB_GCS_BUCKET}.json"
  echo ">>   public URL:  ${REPORT_URL_BASE}/${JOB_GCS_BUCKET}.json"
  gsutil -qm cp "${JSON_OUT}" "gs://${JOB_GCS_BUCKET}.json" || true

  echo ">> uploading ${HTML_OUT} to ${REPORT_URL_BASE}/${JOB_GCS_BUCKET}.html"
  echo ">>   public URL:  ${REPORT_URL_BASE}/${JOB_GCS_BUCKET}.html"
  gsutil -qm cp "${HTML_OUT}" "gs://${JOB_GCS_BUCKET}.html" || true

  echo ">> uploading ${SUMMARY_OUT} to ${REPORT_URL_BASE}/${JOB_GCS_BUCKET}_summary.json"
  echo ">>   public URL:  ${REPORT_URL_BASE}/${JOB_GCS_BUCKET}_summary.json"
  gsutil -qm cp "${SUMMARY_OUT}" "gs://${JOB_GCS_BUCKET}_summary.json" || true

<<<<<<< HEAD
  if [[ "${MINIKUBE_LOCATION}" == "master" ]]; then
    ./test-flake-chart/upload_tests.sh "${SUMMARY_OUT}"
  elif [[ "${JOB_NAME}" == "Docker_Linux" || "${JOB_NAME}" == "Docker_Linux_containerd" || "${JOB_NAME}" == "KVM_Linux" || "${JOB_NAME}" == "KVM_Linux_containerd" ]]; then
    ./test-flake-chart/report_flakes.sh "${MINIKUBE_LOCATION}" "${SUMMARY_OUT}" "${JOB_NAME}"
  fi
=======
  FINISHED_ENVIRONMENTS="gs://minikube-builds/logs/${MINIKUBE_LOCATION}/${COMMIT:0:7}/finished_environments_${ROOT_JOB_ID}.txt"
  # Ensure FINISHED_ENVIRONMENTS exists so we can append (but don't erase any existing entries in FINISHED_ENVIRONMENTS)
  < /dev/null gsutil cp -n - "${FINISHED_ENVIRONMENTS}"
  # Copy the job name to APPEND_TMP
  APPEND_TMP="gs://minikube-builds/logs/${MINIKUBE_LOCATION}/${COMMIT:0:7}/$(basename $(mktemp))"
  echo "${JOB_NAME}"\
    | gsutil cp - "${APPEND_TMP}"
  gsutil compose "${FINISHED_ENVIRONMENTS}" "${APPEND_TMP}" "${FINISHED_ENVIRONMENTS}"
  gsutil rm "${APPEND_TMP}"
>>>>>>> 4179f039
else 
  # Otherwise, put the results in a predictable spot so the upload job can find them
  REPORTS_PATH=test_reports
  mkdir -p "$REPORTS_PATH"
  cp "${TEST_OUT}" "$REPORTS_PATH/out.txt"
  cp "${JSON_OUT}" "$REPORTS_PATH/out.json"
  cp "${HTML_OUT}" "$REPORTS_PATH/out.html"
  cp "${SUMMARY_OUT}" "$REPORTS_PATH/summary.txt"
fi

echo ">> Cleaning up after ourselves ..."
timeout 3m ${SUDO_PREFIX}${MINIKUBE_BIN} tunnel --cleanup || true
timeout 5m ${SUDO_PREFIX}${MINIKUBE_BIN} delete --all --purge >/dev/null 2>/dev/null || true
cleanup_stale_routes || true

${SUDO_PREFIX} rm -Rf "${MINIKUBE_HOME}" || true
${SUDO_PREFIX} rm -f "${KUBECONFIG}" || true
${SUDO_PREFIX} rm -f "${TEST_OUT}" || true
${SUDO_PREFIX} rm -f "${JSON_OUT}" || true
${SUDO_PREFIX} rm -f "${HTML_OUT}" || true

rmdir "${TEST_HOME}" || true
echo ">> ${TEST_HOME} completed at $(date)"

if [[ "${MINIKUBE_LOCATION}" == "master" ]]; then
  exit "$result"
fi

retry_github_status "${COMMIT}" "${JOB_NAME}" "${status}" "${access_token}" "${public_log_url}" "${description}"

exit "$result"<|MERGE_RESOLUTION|>--- conflicted
+++ resolved
@@ -463,13 +463,6 @@
   echo ">>   public URL:  ${REPORT_URL_BASE}/${JOB_GCS_BUCKET}_summary.json"
   gsutil -qm cp "${SUMMARY_OUT}" "gs://${JOB_GCS_BUCKET}_summary.json" || true
 
-<<<<<<< HEAD
-  if [[ "${MINIKUBE_LOCATION}" == "master" ]]; then
-    ./test-flake-chart/upload_tests.sh "${SUMMARY_OUT}"
-  elif [[ "${JOB_NAME}" == "Docker_Linux" || "${JOB_NAME}" == "Docker_Linux_containerd" || "${JOB_NAME}" == "KVM_Linux" || "${JOB_NAME}" == "KVM_Linux_containerd" ]]; then
-    ./test-flake-chart/report_flakes.sh "${MINIKUBE_LOCATION}" "${SUMMARY_OUT}" "${JOB_NAME}"
-  fi
-=======
   FINISHED_ENVIRONMENTS="gs://minikube-builds/logs/${MINIKUBE_LOCATION}/${COMMIT:0:7}/finished_environments_${ROOT_JOB_ID}.txt"
   # Ensure FINISHED_ENVIRONMENTS exists so we can append (but don't erase any existing entries in FINISHED_ENVIRONMENTS)
   < /dev/null gsutil cp -n - "${FINISHED_ENVIRONMENTS}"
@@ -479,7 +472,6 @@
     | gsutil cp - "${APPEND_TMP}"
   gsutil compose "${FINISHED_ENVIRONMENTS}" "${APPEND_TMP}" "${FINISHED_ENVIRONMENTS}"
   gsutil rm "${APPEND_TMP}"
->>>>>>> 4179f039
 else 
   # Otherwise, put the results in a predictable spot so the upload job can find them
   REPORTS_PATH=test_reports
