# Copyright 2016 The Kubernetes Authors All rights reserved.
#
# Licensed under the Apache License, Version 2.0 (the "License");
# you may not use this file except in compliance with the License.
# You may obtain a copy of the License at
#
#     http://www.apache.org/licenses/LICENSE-2.0
#
# Unless required by applicable law or agreed to in writing, software
# distributed under the License is distributed on an "AS IS" BASIS,
# WITHOUT WARRANTIES OR CONDITIONS OF ANY KIND, either express or implied.
# See the License for the specific language governing permissions and
# limitations under the License.

# Bump these on release - and please check ISO_VERSION for correctness.
VERSION_MAJOR ?= 0
VERSION_MINOR ?= 35
VERSION_BUILD ?= 0
# Default to .0 for higher cache hit rates, as build increments typically don't require new ISO versions
ISO_VERSION ?= v$(VERSION_MAJOR).$(VERSION_MINOR).0

VERSION ?= v$(VERSION_MAJOR).$(VERSION_MINOR).$(VERSION_BUILD)
DEB_VERSION ?= $(VERSION_MAJOR).$(VERSION_MINOR).$(VERSION_BUILD)
RPM_VERSION ?= $(VERSION_MAJOR).$(VERSION_MINOR).$(VERSION_BUILD)
INSTALL_SIZE ?= $(shell du out/minikube-windows-amd64.exe | cut -f1)
BUILDROOT_BRANCH ?= 2018.05
REGISTRY?=gcr.io/k8s-minikube

HYPERKIT_BUILD_IMAGE 	?= karalabe/xgo-1.10.x
# NOTE: "latest" as of 2018-12-04. kube-cross images aren't updated as often as Kubernetes
BUILD_IMAGE 	?= k8s.gcr.io/kube-cross:v1.11.1-1
ISO_BUILD_IMAGE ?= $(REGISTRY)/buildroot-image
ISO_BUCKET ?= minikube/iso

MINIKUBE_VERSION ?= $(ISO_VERSION)
MINIKUBE_BUCKET ?= minikube/releases
MINIKUBE_UPLOAD_LOCATION := gs://${MINIKUBE_BUCKET}

KERNEL_VERSION ?= 4.16.14

GOOS ?= $(shell go env GOOS)
GOARCH ?= $(shell go env GOARCH)
GOPATH ?= $(shell go env GOPATH)
BUILD_DIR ?= ./out
$(shell mkdir -p $(BUILD_DIR))

ORG := k8s.io
REPOPATH ?= $(ORG)/minikube

# Use system python if it exists, otherwise use Docker.
PYTHON := $(shell command -v python || echo "docker run --rm -it -v $(shell pwd):/minikube -w /minikube python python")
BUILD_OS := $(shell uname -s)

STORAGE_PROVISIONER_TAG := v1.8.1

# Set the version information for the Kubernetes servers
MINIKUBE_LDFLAGS := -X k8s.io/minikube/pkg/version.version=$(VERSION) -X k8s.io/minikube/pkg/version.isoVersion=$(ISO_VERSION) -X k8s.io/minikube/pkg/version.isoPath=$(ISO_BUCKET)
PROVISIONER_LDFLAGS := "$(MINIKUBE_LDFLAGS) -s -w"

MAKEDEPEND := GOPATH=$(GOPATH) ./makedepend.sh

MINIKUBEFILES := ./cmd/minikube/
HYPERKIT_FILES := ./cmd/drivers/hyperkit
STORAGE_PROVISIONER_FILES := ./cmd/storage-provisioner
KVM_DRIVER_FILES := ./cmd/drivers/kvm/

MINIKUBE_TEST_FILES := ./cmd/... ./pkg/...

# npm install -g markdownlint-cli
MARKDOWNLINT ?= markdownlint

MINIKUBE_MARKDOWN_FILES := README.md docs CONTRIBUTING.md CHANGELOG.md

MINIKUBE_BUILD_TAGS := container_image_ostree_stub containers_image_openpgp
MINIKUBE_INTEGRATION_BUILD_TAGS := integration $(MINIKUBE_BUILD_TAGS)
SOURCE_DIRS = cmd pkg test

# $(call DOCKER, image, command)
define DOCKER
	docker run --rm -e IN_DOCKER=1 --user $(shell id -u):$(shell id -g) -w /go/src/$(REPOPATH) -v $(GOPATH):/go --entrypoint /bin/bash $(1) -c '$(2)'
endef

ifeq ($(BUILD_IN_DOCKER),y)
	MINIKUBE_BUILD_IN_DOCKER=y
endif

# If we are already running in docker,
# prevent recursion by unsetting the BUILD_IN_DOCKER directives.
# The _BUILD_IN_DOCKER variables should not be modified after this conditional.
ifeq ($(IN_DOCKER),1)
	MINIKUBE_BUILD_IN_DOCKER=n
endif

ifeq ($(GOOS),windows)
	IS_EXE = ".exe"
endif
out/minikube$(IS_EXE): out/minikube-$(GOOS)-$(GOARCH)$(IS_EXE)
	cp $< $@

out/minikube-windows-amd64.exe: out/minikube-windows-amd64
	cp out/minikube-windows-amd64 out/minikube-windows-amd64.exe

out/minikube.d: pkg/minikube/assets/assets.go
	$(MAKEDEPEND) out/minikube-$(GOOS)-$(GOARCH) $(ORG) $^ $(MINIKUBEFILES) > $@

-include out/minikube.d
out/minikube-%: pkg/minikube/assets/assets.go
ifeq ($(MINIKUBE_BUILD_IN_DOCKER),y)
	$(call DOCKER,$(BUILD_IMAGE),/usr/bin/make $@)
else
ifneq ($(GOPATH)/src/$(REPOPATH),$(CURDIR))
	$(warning ******************************************************************************)
	$(warning WARNING: You are building minikube outside the expected GOPATH:)
	$(warning )
	$(warning expected: $(GOPATH)/src/$(REPOPATH) )
	$(warning   got:      $(CURDIR) )
	$(warning )
	$(warning You will likely encounter unusual build failures. For proper setup, read: )
	$(warning https://github.com/kubernetes/minikube/blob/master/docs/contributors/build_guide.md)
	$(warning ******************************************************************************)
endif
	GOOS="$(firstword $(subst -, ,$*))" GOARCH="$(lastword $(subst -, ,$*))" go build -tags "$(MINIKUBE_BUILD_TAGS)" -ldflags="$(MINIKUBE_LDFLAGS)" -a -o $@ k8s.io/minikube/cmd/minikube
endif

.PHONY: e2e-%-amd64
e2e-%-amd64: out/minikube-%-amd64
	GOOS=$* GOARCH=amd64 go test -c k8s.io/minikube/test/integration --tags="$(MINIKUBE_INTEGRATION_BUILD_TAGS)" -o out/$@

e2e-windows-amd64.exe: e2e-windows-amd64
	mv $(BUILD_DIR)/e2e-windows-amd64 $(BUILD_DIR)/e2e-windows-amd64.exe

minikube_iso: # old target kept for making tests happy
	echo $(ISO_VERSION) > deploy/iso/minikube-iso/board/coreos/minikube/rootfs-overlay/etc/VERSION
	if [ ! -d $(BUILD_DIR)/buildroot ]; then \
		mkdir -p $(BUILD_DIR); \
		git clone --depth=1 --branch=$(BUILDROOT_BRANCH) https://github.com/buildroot/buildroot $(BUILD_DIR)/buildroot; \
	fi;
	$(MAKE) BR2_EXTERNAL=../../deploy/iso/minikube-iso minikube_defconfig -C $(BUILD_DIR)/buildroot
	$(MAKE) -C $(BUILD_DIR)/buildroot
	mv $(BUILD_DIR)/buildroot/output/images/rootfs.iso9660 $(BUILD_DIR)/minikube.iso

# Change buildroot configuration for the minikube ISO
.PHONY: iso-menuconfig
iso-menuconfig:
	$(MAKE) -C $(BUILD_DIR)/buildroot menuconfig
	$(MAKE) -C $(BUILD_DIR)/buildroot savedefconfig

# Change the kernel configuration for the minikube ISO
.PHONY: linux-menuconfig
linux-menuconfig:
	$(MAKE) -C $(BUILD_DIR)/buildroot/output/build/linux-$(KERNEL_VERSION)/ menuconfig
	$(MAKE) -C $(BUILD_DIR)/buildroot/output/build/linux-$(KERNEL_VERSION)/ savedefconfig
	cp $(BUILD_DIR)/buildroot/output/build/linux-$(KERNEL_VERSION)/defconfig deploy/iso/minikube-iso/board/coreos/minikube/linux_defconfig

out/minikube.iso: $(shell find deploy/iso/minikube-iso -type f)
ifeq ($(IN_DOCKER),1)
	$(MAKE) minikube_iso
else
	docker run --rm --workdir /mnt --volume $(CURDIR):/mnt $(ISO_DOCKER_EXTRA_ARGS) \
		--user $(shell id -u):$(shell id -g) --env HOME=/tmp --env IN_DOCKER=1 \
		$(ISO_BUILD_IMAGE) /usr/bin/make out/minikube.iso
endif

iso_in_docker:
	docker run -it --rm --workdir /mnt --volume $(CURDIR):/mnt $(ISO_DOCKER_EXTRA_ARGS) \
		--user $(shell id -u):$(shell id -g) --env HOME=/tmp --env IN_DOCKER=1 \
		$(ISO_BUILD_IMAGE) /bin/bash

test-iso:
	go test -v $(REPOPATH)/test/integration --tags=iso --minikube-args="--iso-url=file://$(shell pwd)/out/buildroot/output/images/rootfs.iso9660"

.PHONY: test-pkg
test-pkg/%:
	go test -v -test.timeout=30m $(REPOPATH)/$* --tags="$(MINIKUBE_BUILD_TAGS)"

.PHONY: depend
depend: out/minikube.d out/test.d out/docker-machine-driver-hyperkit.d out/storage-provisioner.d out/docker-machine-driver-kvm2.d

.PHONY: all
all: cross drivers e2e-cross

.PHONY: drivers
drivers: out/docker-machine-driver-hyperkit out/docker-machine-driver-kvm2

.PHONY: integration
integration: out/minikube
	go test -v -test.timeout=30m $(REPOPATH)/test/integration --tags="$(MINIKUBE_INTEGRATION_BUILD_TAGS)" $(TEST_ARGS)

.PHONY: integration-none-driver
integration-none-driver: e2e-linux-amd64 out/minikube-linux-amd64
	sudo -E out/e2e-linux-amd64 -testdata-dir "test/integration/testdata" -minikube-start-args="--vm-driver=none" -test.v -test.timeout=30m -binary=out/minikube-linux-amd64 $(TEST_ARGS)

.PHONY: integration-versioned
integration-versioned: out/minikube
	go test -v -test.timeout=30m $(REPOPATH)/test/integration --tags="$(MINIKUBE_INTEGRATION_BUILD_TAGS) versioned" $(TEST_ARGS)

.PHONY: test
out/test.d: pkg/minikube/assets/assets.go
	$(MAKEDEPEND) -t test $(ORG) $^ $(MINIKUBE_TEST_FILES) > $@

-include out/test.d
test:
	GOPATH=$(GOPATH) ./test.sh

pkg/minikube/assets/assets.go: $(shell find deploy/addons -type f)
	which go-bindata || GOBIN=$(GOPATH)/bin go get github.com/jteeuwen/go-bindata/...
	PATH="$(PATH):$(GOPATH)/bin" go-bindata -nomemcopy -o pkg/minikube/assets/assets.go -pkg assets deploy/addons/...

.PHONY: cross
cross: out/minikube-linux-amd64 out/minikube-darwin-amd64 out/minikube-windows-amd64.exe

.PHONY: e2e-cross
e2e-cross: e2e-linux-amd64 e2e-darwin-amd64 e2e-windows-amd64.exe

.PHONY: checksum
checksum:
	for f in out/minikube-linux-amd64 out/minikube-darwin-amd64 out/minikube-windows-amd64.exe out/minikube.iso; do \
		if [ -f "$${f}" ]; then \
			openssl sha256 "$${f}" | awk '{print $$2}' > "$${f}.sha256" ; \
		fi ; \
	done

.PHONY: clean
clean:
	rm -rf $(BUILD_DIR)
	rm -f pkg/minikube/assets/assets.go

.PHONY: gendocs
gendocs: out/docs/minikube.md

.PHONY: fmt
fmt:
	@gofmt -l -s -w $(SOURCE_DIRS)

<<<<<<< HEAD
.PHONY: reportcard
reportcard:
	goreportcard-cli -v
	# "disabling misspell on large repo..."
	-misspell -error $(SOURCE_DIRS)
=======
.PHONY: mdlint
mdlint:
	@$(MARKDOWNLINT) $(MINIKUBE_MARKDOWN_FILES)
>>>>>>> 3fb5f3a6

out/docs/minikube.md: $(shell find cmd) $(shell find pkg/minikube/constants) pkg/minikube/assets/assets.go
	cd $(GOPATH)/src/$(REPOPATH) && go run -ldflags="$(MINIKUBE_LDFLAGS)" hack/gen_help_text.go

out/minikube_$(DEB_VERSION).deb: out/minikube-linux-amd64
	cp -r installers/linux/deb/minikube_deb_template out/minikube_$(DEB_VERSION)
	chmod 0755 out/minikube_$(DEB_VERSION)/DEBIAN
	sed -E -i 's/--VERSION--/'$(DEB_VERSION)'/g' out/minikube_$(DEB_VERSION)/DEBIAN/control
	mkdir -p out/minikube_$(DEB_VERSION)/usr/bin
	cp out/minikube-linux-amd64 out/minikube_$(DEB_VERSION)/usr/bin/minikube
	fakeroot dpkg-deb --build out/minikube_$(DEB_VERSION)
	rm -rf out/minikube_$(DEB_VERSION)

out/minikube-$(RPM_VERSION).rpm: out/minikube-linux-amd64
	cp -r installers/linux/rpm/minikube_rpm_template out/minikube-$(RPM_VERSION)
	sed -E -i 's/--VERSION--/'$(RPM_VERSION)'/g' out/minikube-$(RPM_VERSION)/minikube.spec
	sed -E -i 's|--OUT--|'$(PWD)/out'|g' out/minikube-$(RPM_VERSION)/minikube.spec
	rpmbuild -bb -D "_rpmdir $(PWD)/out" -D "_rpmfilename minikube-$(RPM_VERSION).rpm" \
		 out/minikube-$(RPM_VERSION)/minikube.spec
	rm -rf out/minikube-$(RPM_VERSION)

.SECONDEXPANSION:
TAR_TARGETS_linux   := out/minikube-linux-amd64 out/docker-machine-driver-kvm2
TAR_TARGETS_darwin  := out/minikube-darwin-amd64
TAR_TARGETS_windows := out/minikube-windows-amd64.exe
TAR_TARGETS_ALL     := $(shell find deploy/addons -type f)
out/minikube-%-amd64.tar.gz: $$(TAR_TARGETS_$$*) $(TAR_TARGETS_ALL)
	tar -cvf $@ $^

.PHONY: cross-tars
cross-tars: out/minikube-windows-amd64.tar.gz out/minikube-linux-amd64.tar.gz out/minikube-darwin-amd64.tar.gz

out/minikube-installer.exe: out/minikube-windows-amd64.exe
	rm -rf out/windows_tmp
	cp -r installers/windows/ out/windows_tmp
	cp -r LICENSE out/windows_tmp/LICENSE
	awk 'sub("$$", "\r")' out/windows_tmp/LICENSE > out/windows_tmp/LICENSE.txt
	sed -E -i 's/--VERSION_MAJOR--/'$(VERSION_MAJOR)'/g' out/windows_tmp/minikube.nsi
	sed -E -i 's/--VERSION_MINOR--/'$(VERSION_MINOR)'/g' out/windows_tmp/minikube.nsi
	sed -E -i 's/--VERSION_BUILD--/'$(VERSION_BUILD)'/g' out/windows_tmp/minikube.nsi
	sed -E -i 's/--INSTALL_SIZE--/'$(INSTALL_SIZE)'/g' out/windows_tmp/minikube.nsi
	cp out/minikube-windows-amd64.exe out/windows_tmp/minikube.exe
	makensis out/windows_tmp/minikube.nsi
	mv out/windows_tmp/minikube-installer.exe out/minikube-installer.exe
	rm -rf out/windows_tmp

out/docker-machine-driver-hyperkit.d:
	$(MAKEDEPEND) out/docker-machine-driver-hyperkit $(ORG) $^ $(HYPERKIT_FILES) > $@

-include out/docker-machine-driver-hyperkit.d
out/docker-machine-driver-hyperkit:
ifeq ($(MINIKUBE_BUILD_IN_DOCKER),y)
	$(call DOCKER,$(HYPERKIT_BUILD_IMAGE),CC=o64-clang CXX=o64-clang++ /usr/bin/make $@)
else
	GOOS=darwin CGO_ENABLED=1 go build -o $(BUILD_DIR)/docker-machine-driver-hyperkit k8s.io/minikube/cmd/drivers/hyperkit
endif

.PHONY: install-hyperkit-driver
install-hyperkit-driver: out/docker-machine-driver-hyperkit
	sudo cp out/docker-machine-driver-hyperkit $(HOME)/bin/docker-machine-driver-hyperkit
	sudo chown root:wheel $(HOME)/bin/docker-machine-driver-hyperkit
	sudo chmod u+s $(HOME)/bin/docker-machine-driver-hyperkit

.PHONY: check-release
check-release:
	go test -v ./deploy/minikube/release_sanity_test.go -tags=release

buildroot-image: $(ISO_BUILD_IMAGE) # convenient alias to build the docker container
$(ISO_BUILD_IMAGE): deploy/iso/minikube-iso/Dockerfile
	docker build $(ISO_DOCKER_EXTRA_ARGS) -t $@ -f $< $(dir $<)
	@echo ""
	@echo "$(@) successfully built"

out/storage-provisioner.d:
	$(MAKEDEPEND) out/storage-provisioner $(ORG) $^ $(STORAGE_PROVISIONER_FILES) > $@

-include out/storage-provisioner.d
out/storage-provisioner:
	GOOS=linux go build -o $(BUILD_DIR)/storage-provisioner -ldflags=$(PROVISIONER_LDFLAGS) cmd/storage-provisioner/main.go

.PHONY: storage-provisioner-image
storage-provisioner-image: out/storage-provisioner
	docker build -t $(REGISTRY)/storage-provisioner:$(STORAGE_PROVISIONER_TAG) -f deploy/storage-provisioner/Dockerfile .

.PHONY: push-storage-provisioner-image
push-storage-provisioner-image: storage-provisioner-image
	gcloud docker -- push $(REGISTRY)/storage-provisioner:$(STORAGE_PROVISIONER_TAG)

.PHONY: out/gvisor-addon
out/gvisor-addon:
	GOOS=linux CGO_ENABLED=0 go build -o $@ cmd/gvisor/gvisor.go

.PHONY: gvisor-addon-image
gvisor-addon-image: out/gvisor-addon
	docker build -t $(REGISTRY)/gvisor-addon:latest -f deploy/gvisor/Dockerfile .

.PHONY: push-gvisor-addon-image
push-gvisor-addon-image: gvisor-addon-image
	gcloud docker -- push $(REGISTRY)/gvisor-addon:latest

.PHONY: release-iso
release-iso: minikube_iso checksum
	gsutil cp out/minikube.iso gs://$(ISO_BUCKET)/minikube-$(ISO_VERSION).iso
	gsutil cp out/minikube.iso.sha256 gs://$(ISO_BUCKET)/minikube-$(ISO_VERSION).iso.sha256

.PHONY: release-minikube
release-minikube: out/minikube checksum
	gsutil cp out/minikube-$(GOOS)-$(GOARCH) $(MINIKUBE_UPLOAD_LOCATION)/$(MINIKUBE_VERSION)/minikube-$(GOOS)-$(GOARCH)
	gsutil cp out/minikube-$(GOOS)-$(GOARCH).sha256 $(MINIKUBE_UPLOAD_LOCATION)/$(MINIKUBE_VERSION)/minikube-$(GOOS)-$(GOARCH).sha256

out/docker-machine-driver-kvm2.d:
	$(MAKEDEPEND) out/docker-machine-driver-kvm2 $(ORG) $^ $(KVM_DRIVER_FILES) > $@

-include out/docker-machine-driver-kvm2.d
out/docker-machine-driver-kvm2:
	go build 																		\
		-installsuffix "static" 													\
		-ldflags "-X k8s.io/minikube/pkg/drivers/kvm/version.VERSION=$(VERSION)" 	\
		-tags libvirt.1.3.1 														\
		-o $(BUILD_DIR)/docker-machine-driver-kvm2 									\
		k8s.io/minikube/cmd/drivers/kvm
	chmod +X $@

.PHONY: install-kvm
install-kvm: out/docker-machine-driver-kvm2
	cp out/docker-machine-driver-kvm2 $(GOBIN)/docker-machine-driver-kvm2

.PHONY: release-kvm-driver
release-kvm-driver: install-kvm
	gsutil cp $(GOBIN)/docker-machine-driver-kvm2 gs://minikube/drivers/kvm/$(VERSION)/<|MERGE_RESOLUTION|>--- conflicted
+++ resolved
@@ -232,17 +232,15 @@
 fmt:
 	@gofmt -l -s -w $(SOURCE_DIRS)
 
-<<<<<<< HEAD
 .PHONY: reportcard
 reportcard:
 	goreportcard-cli -v
 	# "disabling misspell on large repo..."
 	-misspell -error $(SOURCE_DIRS)
-=======
+
 .PHONY: mdlint
 mdlint:
 	@$(MARKDOWNLINT) $(MINIKUBE_MARKDOWN_FILES)
->>>>>>> 3fb5f3a6
 
 out/docs/minikube.md: $(shell find cmd) $(shell find pkg/minikube/constants) pkg/minikube/assets/assets.go
 	cd $(GOPATH)/src/$(REPOPATH) && go run -ldflags="$(MINIKUBE_LDFLAGS)" hack/gen_help_text.go
