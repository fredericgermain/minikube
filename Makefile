# Copyright 2016 The Kubernetes Authors All rights reserved.
#
# Licensed under the Apache License, Version 2.0 (the "License");
# you may not use this file except in compliance with the License.
# You may obtain a copy of the License at
#
#     http://www.apache.org/licenses/LICENSE-2.0
#
# Unless required by applicable law or agreed to in writing, software
# distributed under the License is distributed on an "AS IS" BASIS,
# WITHOUT WARRANTIES OR CONDITIONS OF ANY KIND, either express or implied.
# See the License for the specific language governing permissions and
# limitations under the License.

# Bump these on release - and please check ISO_VERSION for correctness.
VERSION_MAJOR ?= 1
VERSION_MINOR ?= 17
VERSION_BUILD ?= 1
RAW_VERSION=$(VERSION_MAJOR).$(VERSION_MINOR).$(VERSION_BUILD)
VERSION ?= v$(RAW_VERSION)

KUBERNETES_VERSION ?= $(shell egrep "DefaultKubernetesVersion =" pkg/minikube/constants/constants.go | cut -d \" -f2)
KIC_VERSION ?= $(shell egrep "Version =" pkg/drivers/kic/types.go | cut -d \" -f2)

# Default to .0 for higher cache hit rates, as build increments typically don't require new ISO versions
ISO_VERSION ?= v1.17.0
# Dashes are valid in semver, but not Linux packaging. Use ~ to delimit alpha/beta
DEB_VERSION ?= $(subst -,~,$(RAW_VERSION))
DEB_REVISION ?= 0

RPM_VERSION ?= $(DEB_VERSION)
RPM_REVISION ?= 0

# used by hack/jenkins/release_build_and_upload.sh and KVM_BUILD_IMAGE, see also BUILD_IMAGE below
GO_VERSION ?= 1.15.8

INSTALL_SIZE ?= $(shell du out/minikube-windows-amd64.exe | cut -f1)
BUILDROOT_BRANCH ?= 2020.02.10
REGISTRY?=gcr.io/k8s-minikube
<<<<<<< HEAD
REGISTRY_GH?=ghcr.io/kubernetes/kicbase
=======
>>>>>>> e1f83739

# Get git commit id
COMMIT_NO := $(shell git rev-parse HEAD 2> /dev/null || true)
COMMIT ?= $(if $(shell git status --porcelain --untracked-files=no),"${COMMIT_NO}-dirty","${COMMIT_NO}")
COMMIT_SHORT = $(shell git rev-parse --short HEAD 2> /dev/null || true)
HYPERKIT_BUILD_IMAGE 	?= karalabe/xgo-1.12.x

# NOTE: "latest" as of 2021-02-06. kube-cross images aren't updated as often as Kubernetes
# https://github.com/kubernetes/kubernetes/blob/master/build/build-image/cross/VERSION
#
# TODO: See https://github.com/kubernetes/minikube/issues/10276
#BUILD_IMAGE 	?= us.gcr.io/k8s-artifacts-prod/build-image/kube-cross:v$(GO_VERSION)-1
BUILD_IMAGE 	?= golang:1.16.0-buster
#

ISO_BUILD_IMAGE ?= $(REGISTRY)/buildroot-image
KVM_BUILD_IMAGE ?= $(REGISTRY)/kvm-build-image:$(GO_VERSION)

KIC_BASE_IMAGE_GCR ?= $(REGISTRY)/kicbase:$(KIC_VERSION)
KIC_BASE_IMAGE_HUB ?= kicbase/stable:$(KIC_VERSION)

ISO_BUCKET ?= minikube/iso

MINIKUBE_VERSION ?= $(ISO_VERSION)
MINIKUBE_BUCKET ?= minikube/releases
MINIKUBE_UPLOAD_LOCATION := gs://${MINIKUBE_BUCKET}
MINIKUBE_RELEASES_URL=https://github.com/kubernetes/minikube/releases/download

KERNEL_VERSION ?= 4.19.171
# latest from https://github.com/golangci/golangci-lint/releases
GOLINT_VERSION ?= v1.30.0
# Limit number of default jobs, to avoid the CI builds running out of memory
GOLINT_JOBS ?= 4
# see https://github.com/golangci/golangci-lint#memory-usage-of-golangci-lint
GOLINT_GOGC ?= 100
# options for lint (golangci-lint)
GOLINT_OPTIONS = --timeout 7m \
	  --build-tags "${MINIKUBE_INTEGRATION_BUILD_TAGS}" \
	  --enable goimports,gocritic,golint,gocyclo,misspell,nakedret,stylecheck,unconvert,unparam,dogsled \
	  --exclude 'variable on range scope.*in function literal|ifElseChain' \
	  --skip-files "pkg/minikube/translate/translations.go|pkg/minikube/assets/assets.go"

export GO111MODULE := on

GOOS ?= $(shell go env GOOS)
GOARCH ?= $(shell go env GOARCH)
GOPATH ?= $(shell go env GOPATH)
BUILD_DIR ?= ./out
$(shell mkdir -p $(BUILD_DIR))
CURRENT_GIT_BRANCH ?= $(shell git branch | grep \* | cut -d ' ' -f2)

# Use system python if it exists, otherwise use Docker.
PYTHON := $(shell command -v python || echo "docker run --rm -it -v $(shell pwd):/minikube -w /minikube python python")
BUILD_OS := $(shell uname -s)

SHA512SUM=$(shell command -v sha512sum || echo "shasum -a 512")

# gvisor tag to automatically push changes to
# to update minikubes default, update deploy/addons/gvisor
GVISOR_TAG ?= latest

# storage provisioner tag to push changes to
STORAGE_PROVISIONER_TAG ?= v4

STORAGE_PROVISIONER_MANIFEST ?= $(REGISTRY)/storage-provisioner:$(STORAGE_PROVISIONER_TAG)
STORAGE_PROVISIONER_IMAGE ?= $(REGISTRY)/storage-provisioner-$(GOARCH):$(STORAGE_PROVISIONER_TAG)

# Set the version information for the Kubernetes servers
MINIKUBE_LDFLAGS := -X k8s.io/minikube/pkg/version.version=$(VERSION) -X k8s.io/minikube/pkg/version.isoVersion=$(ISO_VERSION) -X k8s.io/minikube/pkg/version.gitCommitID=$(COMMIT) -X k8s.io/minikube/pkg/version.storageProvisionerVersion=$(STORAGE_PROVISIONER_TAG)
PROVISIONER_LDFLAGS := "-X k8s.io/minikube/pkg/storage.version=$(STORAGE_PROVISIONER_TAG) -s -w -extldflags '-static'"

MINIKUBEFILES := ./cmd/minikube/
HYPERKIT_FILES := ./cmd/drivers/hyperkit
STORAGE_PROVISIONER_FILES := ./cmd/storage-provisioner
KVM_DRIVER_FILES := ./cmd/drivers/kvm/

MINIKUBE_TEST_FILES := ./cmd/... ./pkg/...

# npm install -g markdownlint-cli
MARKDOWNLINT ?= markdownlint


MINIKUBE_MARKDOWN_FILES := README.md CONTRIBUTING.md CHANGELOG.md

MINIKUBE_BUILD_TAGS :=
MINIKUBE_INTEGRATION_BUILD_TAGS := integration $(MINIKUBE_BUILD_TAGS)

CMD_SOURCE_DIRS = cmd pkg
SOURCE_DIRS = $(CMD_SOURCE_DIRS) test
SOURCE_PACKAGES = ./cmd/... ./pkg/... ./test/...

SOURCE_GENERATED = pkg/minikube/assets/assets.go pkg/minikube/translate/translations.go
SOURCE_FILES = $(shell find $(CMD_SOURCE_DIRS) -type f -name "*.go" | grep -v _test.go)

# kvm2 ldflags
KVM2_LDFLAGS := -X k8s.io/minikube/pkg/drivers/kvm.version=$(VERSION) -X k8s.io/minikube/pkg/drivers/kvm.gitCommitID=$(COMMIT)

# hyperkit ldflags
HYPERKIT_LDFLAGS := -X k8s.io/minikube/pkg/drivers/hyperkit.version=$(VERSION) -X k8s.io/minikube/pkg/drivers/hyperkit.gitCommitID=$(COMMIT)

# autopush artefacts
AUTOPUSH ?=

# don't ask for user confirmation
IN_CI := false

# $(call user_confirm, message)
define user_confirm
	@if [ "${IN_CI}" = "false" ]; then\
		echo "⚠️ $(1)";\
		read -p "Do you want to proceed? (Y/N): " confirm && echo $$confirm | grep -iq "^[yY]" || exit 1;\
	fi
endef

# $(call DOCKER, image, command)
define DOCKER
	docker run --rm -e GOCACHE=/app/.cache -e IN_DOCKER=1 --user $(shell id -u):$(shell id -g) -w /app -v $(PWD):/app -v $(GOPATH):/go --init $(1) /bin/bash -c '$(2)'
endef

ifeq ($(BUILD_IN_DOCKER),y)
	MINIKUBE_BUILD_IN_DOCKER=y
endif

# If we are already running in docker,
# prevent recursion by unsetting the BUILD_IN_DOCKER directives.
# The _BUILD_IN_DOCKER variables should not be modified after this conditional.
ifeq ($(IN_DOCKER),1)
	MINIKUBE_BUILD_IN_DOCKER=n
endif

ifeq ($(GOOS),windows)
	IS_EXE = .exe
	DIRSEP_ = \\
	DIRSEP = $(strip $(DIRSEP_))
	PATHSEP = ;
else
	DIRSEP = /
	PATHSEP = :
endif

v_at_0 = yes
v_at_ = $(v_at_1)
quiet := $(v_at_$(V))
Q=$(if $(quiet),@)

INTEGRATION_TESTS_TO_RUN := ./test/integration
ifneq ($(TEST_FILES),)
	TEST_HELPERS = main_test.go util_test.go helpers_test.go
	INTEGRATION_TESTS_TO_RUN := $(addprefix ./test/integration/, $(TEST_HELPERS) $(TEST_FILES))
endif

out/minikube$(IS_EXE): $(SOURCE_GENERATED) $(SOURCE_FILES) go.mod
ifeq ($(MINIKUBE_BUILD_IN_DOCKER),y)
	$(call DOCKER,$(BUILD_IMAGE),GOOS=$(GOOS) GOARCH=$(GOARCH) /usr/bin/make $@)
else
	$(if $(quiet),@echo "  GO       $@")
	$(Q)go build $(MINIKUBE_GOFLAGS) -tags "$(MINIKUBE_BUILD_TAGS)" -ldflags="$(MINIKUBE_LDFLAGS)" -o $@ k8s.io/minikube/cmd/minikube
endif

out/minikube-windows-amd64.exe: out/minikube-windows-amd64
	$(if $(quiet),@echo "  CP       $@")
	$(Q)cp $< $@

out/minikube-linux-x86_64: out/minikube-linux-amd64
	$(if $(quiet),@echo "  CP       $@")
	$(Q)cp $< $@

out/minikube-linux-aarch64: out/minikube-linux-arm64
	$(if $(quiet),@echo "  CP       $@")
	$(Q)cp $< $@

.PHONY: minikube-linux-amd64 minikube-linux-arm64
minikube-linux-amd64: out/minikube-linux-amd64 ## Build Minikube for Linux 64bit
minikube-linux-arm64: out/minikube-linux-arm64 ## Build Minikube for arm 64bit

.PHONY: minikube-darwin-amd64 minikube-darwin-arm64
minikube-darwin-amd64: out/minikube-darwin-amd64 ## Build Minikube for Darwin x86 64bit
minikube-darwin-arm64: out/minikube-darwin-arm64 ## Build Minikube for Darwin ARM 64bit

.PHONY: minikube-windows-amd64.exe
minikube-windows-amd64.exe: out/minikube-windows-amd64.exe ## Build Minikube for Windows 64bit

out/minikube-%: $(SOURCE_GENERATED) $(SOURCE_FILES)
ifeq ($(MINIKUBE_BUILD_IN_DOCKER),y)
	$(call DOCKER,$(BUILD_IMAGE),/usr/bin/make $@)
else
	$(if $(quiet),@echo "  GO       $@")
	$(Q)GOOS="$(firstword $(subst -, ,$*))" GOARCH="$(lastword $(subst -, ,$(subst $(IS_EXE), ,$*)))" \
	go build -tags "$(MINIKUBE_BUILD_TAGS)" -ldflags="$(MINIKUBE_LDFLAGS)" -a -o $@ k8s.io/minikube/cmd/minikube
endif

.PHONY: e2e-linux-amd64 e2e-linux-arm64 e2e-darwin-amd64 e2e-windows-amd64.exe
e2e-linux-amd64: out/e2e-linux-amd64 ## build end2end binary for Linux x86 64bit
e2e-linux-arm64: out/e2e-linux-arm64 ## build end2end binary for Linux ARM 64bit
e2e-darwin-amd64: out/e2e-darwin-amd64 ## build end2end binary for Darwin x86 64bit
e2e-darwin-arm64: out/e2e-darwin-arm64 ## build end2end binary for Darwin ARM 64bit
e2e-windows-amd64.exe: out/e2e-windows-amd64.exe ## build end2end binary for Windows 64bit

out/e2e-%: out/minikube-%
	GOOS="$(firstword $(subst -, ,$*))" GOARCH="$(lastword $(subst -, ,$(subst $(IS_EXE), ,$*)))" go test -ldflags="${MINIKUBE_LDFLAGS}" -c k8s.io/minikube/test/integration --tags="$(MINIKUBE_INTEGRATION_BUILD_TAGS)" -o $@

out/e2e-windows-amd64.exe: out/e2e-windows-amd64
	cp $< $@

minikube_iso: # old target kept for making tests happy
	echo $(ISO_VERSION) > deploy/iso/minikube-iso/board/coreos/minikube/rootfs-overlay/etc/VERSION
	if [ ! -d $(BUILD_DIR)/buildroot ]; then \
		mkdir -p $(BUILD_DIR); \
		git clone --depth=1 --branch=$(BUILDROOT_BRANCH) https://github.com/buildroot/buildroot $(BUILD_DIR)/buildroot; \
	fi;
	$(MAKE) BR2_EXTERNAL=../../deploy/iso/minikube-iso minikube_defconfig -C $(BUILD_DIR)/buildroot
	mkdir -p $(BUILD_DIR)/buildroot/output/build
	echo "module buildroot.org/go" > $(BUILD_DIR)/buildroot/output/build/go.mod
	$(MAKE) -C $(BUILD_DIR)/buildroot
	mv $(BUILD_DIR)/buildroot/output/images/rootfs.iso9660 $(BUILD_DIR)/minikube.iso

# Change buildroot configuration for the minikube ISO
.PHONY: iso-menuconfig
iso-menuconfig: ## Configure buildroot configuration
	$(MAKE) -C $(BUILD_DIR)/buildroot menuconfig
	$(MAKE) -C $(BUILD_DIR)/buildroot savedefconfig

# Change the kernel configuration for the minikube ISO
.PHONY: linux-menuconfig
linux-menuconfig:  ## Configure Linux kernel configuration
	$(MAKE) -C $(BUILD_DIR)/buildroot/output/build/linux-$(KERNEL_VERSION)/ menuconfig
	$(MAKE) -C $(BUILD_DIR)/buildroot/output/build/linux-$(KERNEL_VERSION)/ savedefconfig
	cp $(BUILD_DIR)/buildroot/output/build/linux-$(KERNEL_VERSION)/defconfig deploy/iso/minikube-iso/board/coreos/minikube/linux_defconfig

out/minikube.iso: $(shell find "deploy/iso/minikube-iso" -type f)
ifeq ($(IN_DOCKER),1)
	$(MAKE) minikube_iso
else
	docker run --rm --workdir /mnt --volume $(CURDIR):/mnt $(ISO_DOCKER_EXTRA_ARGS) \
		--user $(shell id -u):$(shell id -g) --env HOME=/tmp --env IN_DOCKER=1 \
		$(ISO_BUILD_IMAGE) /usr/bin/make out/minikube.iso
endif

iso_in_docker:
	docker run -it --rm --workdir /mnt --volume $(CURDIR):/mnt $(ISO_DOCKER_EXTRA_ARGS) \
		--user $(shell id -u):$(shell id -g) --env HOME=/tmp --env IN_DOCKER=1 \
		$(ISO_BUILD_IMAGE) /bin/bash

test-iso: $(SOURCE_GENERATED)
	go test -v $(INTEGRATION_TESTS_TO_RUN) --tags=iso --minikube-start-args="--iso-url=file://$(shell pwd)/out/buildroot/output/images/rootfs.iso9660"

.PHONY: test-pkg
test-pkg/%: $(SOURCE_GENERATED) ## Trigger packaging test
	go test -v -test.timeout=60m ./$* --tags="$(MINIKUBE_BUILD_TAGS)"

.PHONY: all
all: cross drivers e2e-cross cross-tars exotic out/gvisor-addon ## Build all different minikube components

.PHONY: drivers
drivers: docker-machine-driver-hyperkit docker-machine-driver-kvm2 ## Build Hyperkit and KVM2 drivers

.PHONY: docker-machine-driver-hyperkit
docker-machine-driver-hyperkit: out/docker-machine-driver-hyperkit ## Build Hyperkit driver

.PHONY: docker-machine-driver-kvm2
docker-machine-driver-kvm2: out/docker-machine-driver-kvm2 ## Build KVM2 driver

.PHONY: integration
integration: out/minikube$(IS_EXE) ## Trigger minikube integration test, logs to ./out/testout_COMMIT.txt
	go test -ldflags="${MINIKUBE_LDFLAGS}" -v -test.timeout=90m $(INTEGRATION_TESTS_TO_RUN) --tags="$(MINIKUBE_INTEGRATION_BUILD_TAGS)" $(TEST_ARGS) 2>&1 | tee "./out/testout_$(COMMIT_SHORT).txt"

.PHONY: integration-none-driver
integration-none-driver: e2e-linux-$(GOARCH) out/minikube-linux-$(GOARCH)  ## Trigger minikube none driver test, logs to ./out/testout_COMMIT.txt
	sudo -E out/e2e-linux-$(GOARCH) -testdata-dir "test/integration/testdata" -minikube-start-args="--driver=none" -test.v -test.timeout=60m -binary=out/minikube-linux-amd64 $(TEST_ARGS) 2>&1 | tee "./out/testout_$(COMMIT_SHORT).txt"

.PHONY: integration-versioned
integration-versioned: out/minikube ## Trigger minikube integration testing, logs to ./out/testout_COMMIT.txt
	go test -ldflags="${MINIKUBE_LDFLAGS}" -v -test.timeout=90m $(INTEGRATION_TESTS_TO_RUN) --tags="$(MINIKUBE_INTEGRATION_BUILD_TAGS) versioned" $(TEST_ARGS) 2>&1 | tee "./out/testout_$(COMMIT_SHORT).txt"

.PHONY: functional
functional: integration-functional-only

.PHONY: integration-functional-only
integration-functional-only: out/minikube$(IS_EXE) ## Trigger only functioanl tests in integration test, logs to ./out/testout_COMMIT.txt
	go test -ldflags="${MINIKUBE_LDFLAGS}" -v -test.timeout=20m $(INTEGRATION_TESTS_TO_RUN) --tags="$(MINIKUBE_INTEGRATION_BUILD_TAGS)" $(TEST_ARGS) -test.run TestFunctional 2>&1 | tee "./out/testout_$(COMMIT_SHORT).txt"

.PHONY: html_report
html_report: ## Generate HTML  report out of the last ran integration test logs.
	@go tool test2json -t < "./out/testout_$(COMMIT_SHORT).txt" > "./out/testout_$(COMMIT_SHORT).json"
	@gopogh -in "./out/testout_$(COMMIT_SHORT).json" -out ./out/testout_$(COMMIT_SHORT).html -name "$(shell git rev-parse --abbrev-ref HEAD)" -pr "" -repo github.com/kubernetes/minikube/  -details "${COMMIT_SHORT}"
	@echo "-------------------------- Open HTML Report in Browser: ---------------------------"
ifeq ($(GOOS),windows)
	@echo start $(CURDIR)/out/testout_$(COMMIT_SHORT).html
	@echo "-----------------------------------------------------------------------------------"
	@start $(CURDIR)/out/testout_$(COMMIT_SHORT).html || true
else
	@echo open $(CURDIR)/out/testout_$(COMMIT_SHORT).html
	@echo "-----------------------------------------------------------------------------------"
	@open $(CURDIR)/out/testout_$(COMMIT_SHORT).html || true
endif

.PHONY: test
test: $(SOURCE_GENERATED) ## Trigger minikube test
	MINIKUBE_LDFLAGS="${MINIKUBE_LDFLAGS}" ./test.sh

.PHONY: generate-docs
generate-docs: out/minikube ## Automatically generate commands documentation.
	out/minikube generate-docs --path ./site/content/en/docs/commands/

.PHONY: gotest
gotest: $(SOURCE_GENERATED) ## Trigger minikube test
	$(if $(quiet),@echo "  TEST     $@")
	$(Q)go test -tags "$(MINIKUBE_BUILD_TAGS)" -ldflags="$(MINIKUBE_LDFLAGS)" $(MINIKUBE_TEST_FILES)

.PHONY: extract
extract: ## Compile extract tool
	go run cmd/extract/extract.go

# Regenerates assets.go when template files have been updated
pkg/minikube/assets/assets.go: $(shell find "deploy/addons" -type f)
ifeq ($(MINIKUBE_BUILD_IN_DOCKER),y)
	$(call DOCKER,$(BUILD_IMAGE),/usr/bin/make $@)
endif
	@which go-bindata >/dev/null 2>&1 || GO111MODULE=off GOBIN="$(GOPATH)$(DIRSEP)bin" go get github.com/go-bindata/go-bindata/...
	$(if $(quiet),@echo "  GEN      $@")
	$(Q)PATH="$(PATH)$(PATHSEP)$(GOPATH)$(DIRSEP)bin" go-bindata -nomemcopy -o $@ -pkg assets deploy/addons/...
	$(Q)-gofmt -s -w $@
	@#golint: Dns should be DNS (compat sed)
	@sed -i -e 's/Dns/DNS/g' $@ && rm -f ./-e
	@#golint: Html should be HTML (compat sed)
	@sed -i -e 's/Html/HTML/g' $@ && rm -f ./-e

pkg/minikube/translate/translations.go: $(shell find "translations/" -type f)
ifeq ($(MINIKUBE_BUILD_IN_DOCKER),y)
	$(call DOCKER,$(BUILD_IMAGE),/usr/bin/make $@)
endif
	@which go-bindata >/dev/null 2>&1 || GO111MODULE=off GOBIN="$(GOPATH)$(DIRSEP)bin" go get github.com/go-bindata/go-bindata/...
	$(if $(quiet),@echo "  GEN      $@")
	$(Q)PATH="$(PATH)$(PATHSEP)$(GOPATH)$(DIRSEP)bin" go-bindata -nomemcopy -o $@ -pkg translate translations/...
	$(Q)-gofmt -s -w $@
	@#golint: Json should be JSON (compat sed)
	@sed -i -e 's/Json/JSON/' $@ && rm -f ./-e

.PHONY: cross
cross: minikube-linux-amd64 minikube-darwin-amd64 minikube-windows-amd64.exe ## Build minikube for all platform

.PHONY: exotic
exotic: out/minikube-linux-arm out/minikube-linux-arm64 out/minikube-linux-ppc64le out/minikube-linux-s390x ## Build minikube for non-amd64 linux

.PHONY: windows
windows: minikube-windows-amd64.exe ## Build minikube for Windows 64bit

.PHONY: darwin
darwin: minikube-darwin-amd64 ## Build minikube for Darwin 64bit

.PHONY: linux
linux: minikube-linux-amd64 ## Build minikube for Linux 64bit

.PHONY: e2e-cross
e2e-cross: e2e-linux-amd64 e2e-linux-arm64 e2e-darwin-amd64 e2e-windows-amd64.exe ## End-to-end cross test

.PHONY: checksum
checksum: ## Generate checksums
	for f in out/minikube.iso out/minikube-linux-amd64 out/minikube-linux-arm \
		 out/minikube-linux-arm64 out/minikube-linux-ppc64le out/minikube-linux-s390x \
		 out/minikube-darwin-amd64 out/minikube-windows-amd64.exe \
		 out/docker-machine-driver-kvm2 out/docker-machine-driver-hyperkit; do \
		if [ -f "$${f}" ]; then \
			openssl sha256 "$${f}" | awk '{print $$2}' > "$${f}.sha256" ; \
		fi ; \
	done

.PHONY: clean
clean: ## Clean build
	rm -rf $(BUILD_DIR)
	rm -f pkg/minikube/assets/assets.go
	rm -f pkg/minikube/translate/translations.go
	rm -rf ./vendor
	rm -rf /tmp/tmp.*.minikube_*

.PHONY: gendocs
gendocs: out/docs/minikube.md  ## Generate documentation

.PHONY: fmt
fmt: ## Run go fmt and modify files in place
	@gofmt -s -w $(SOURCE_DIRS)

.PHONY: gofmt
gofmt: ## Run go fmt and list the files differs from gofmt's
	@gofmt -s -l $(SOURCE_DIRS)
	@test -z "`gofmt -s -l $(SOURCE_DIRS)`"

.PHONY: vet
vet: ## Run go vet
	@go vet $(SOURCE_PACKAGES)

.PHONY: imports
imports: ## Run goimports and modify files in place
	@goimports -w $(SOURCE_DIRS)

.PHONY: goimports
goimports: ## Run goimports and list the files differs from goimport's
	@goimports -l $(SOURCE_DIRS)
	@test -z "`goimports -l $(SOURCE_DIRS)`"

.PHONY: golint
golint: $(SOURCE_GENERATED) ## Run golint
	@golint -set_exit_status $(SOURCE_PACKAGES)

.PHONY: gocyclo
gocyclo: ## Run gocyclo (calculates cyclomatic complexities)
	@gocyclo -over 15 `find $(SOURCE_DIRS) -type f -name "*.go"`

out/linters/golangci-lint-$(GOLINT_VERSION):
	mkdir -p out/linters
	curl -sfL https://raw.githubusercontent.com/golangci/golangci-lint/master/install.sh | sh -s -- -b out/linters $(GOLINT_VERSION)
	mv out/linters/golangci-lint out/linters/golangci-lint-$(GOLINT_VERSION)

# this one is meant for local use
.PHONY: lint
ifeq ($(MINIKUBE_BUILD_IN_DOCKER),y)
lint: $(SOURCE_GENERATED)
	docker run --rm -v $(pwd):/app -w /app golangci/golangci-lint:$(GOLINT_VERSION) \
	golangci-lint run ${GOLINT_OPTIONS} --skip-dirs "cmd/drivers/kvm|cmd/drivers/hyperkit|pkg/drivers/kvm|pkg/drivers/hyperkit" ./...
else
lint: $(SOURCE_GENERATED) out/linters/golangci-lint-$(GOLINT_VERSION) ## Run lint
	./out/linters/golangci-lint-$(GOLINT_VERSION) run ${GOLINT_OPTIONS} ./...
endif

# lint-ci is slower version of lint and is meant to be used in ci (travis) to avoid out of memory leaks.
.PHONY: lint-ci
lint-ci: $(SOURCE_GENERATED) out/linters/golangci-lint-$(GOLINT_VERSION) ## Run lint-ci
	GOGC=${GOLINT_GOGC} ./out/linters/golangci-lint-$(GOLINT_VERSION) run \
	--concurrency ${GOLINT_JOBS} ${GOLINT_OPTIONS} ./...

.PHONY: reportcard
reportcard: ## Run goreportcard for minikube
	goreportcard-cli -v
	# "disabling misspell on large repo..."
	-misspell -error $(SOURCE_DIRS)

.PHONY: mdlint
mdlint:
	@$(MARKDOWNLINT) $(MINIKUBE_MARKDOWN_FILES)

.PHONY: verify-iso
verify-iso: # Make sure the current ISO exists in the expected bucket
	gsutil stat gs://$(ISO_BUCKET)/minikube-$(ISO_VERSION).iso

out/docs/minikube.md: $(shell find "cmd") $(shell find "pkg/minikube/constants") $(SOURCE_GENERATED)
	go run -ldflags="$(MINIKUBE_LDFLAGS)" -tags gendocs hack/help_text/gen_help_text.go


.PHONY: debs ## Build all deb packages
debs: out/minikube_$(DEB_VERSION)-$(DEB_REVISION)_amd64.deb \
	  out/minikube_$(DEB_VERSION)-$(DEB_REVISION)_arm64.deb \
	  out/docker-machine-driver-kvm2_$(DEB_VERSION).deb


.PHONY: deb_version
deb_version:
	@echo $(DEB_VERSION)-$(DEB_REVISION)

.PHONY: deb_version_base
deb_version_base:
	@echo $(DEB_VERSION)

out/minikube_$(DEB_VERSION).deb: out/minikube_$(DEB_VERSION)-$(DEB_REVISION)_amd64.deb
	cp $< $@

out/minikube_$(DEB_VERSION)-$(DEB_REVISION)_%.deb: out/minikube-linux-%
	$(eval DEB_PACKAGING_DIRECTORY_$*=$(shell mktemp -d --suffix ".minikube_$(DEB_VERSION)-$*-deb"))
	cp -r installers/linux/deb/minikube_deb_template/* $(DEB_PACKAGING_DIRECTORY_$*)/
	chmod 0755 $(DEB_PACKAGING_DIRECTORY_$*)/DEBIAN
	sed -E -i 's/--VERSION--/'$(DEB_VERSION)'/g' $(DEB_PACKAGING_DIRECTORY_$*)/DEBIAN/control
	sed -E -i 's/--ARCH--/'$*'/g' $(DEB_PACKAGING_DIRECTORY_$*)/DEBIAN/control
  
	if [ "$*" = "amd64" ]; then \
	    sed -E -i 's/--RECOMMENDS--/virtualbox/' $(DEB_PACKAGING_DIRECTORY_$*)/DEBIAN/control; \
	else \
	    sed -E -i '/Recommends: --RECOMMENDS--/d' $(DEB_PACKAGING_DIRECTORY_$*)/DEBIAN/control; \
	fi
  
	mkdir -p $(DEB_PACKAGING_DIRECTORY_$*)/usr/bin
	cp $< $(DEB_PACKAGING_DIRECTORY_$*)/usr/bin/minikube
	fakeroot dpkg-deb --build $(DEB_PACKAGING_DIRECTORY_$*) $@
	rm -rf $(DEB_PACKAGING_DIRECTORY_$*)

rpm_version:
	@echo $(RPM_VERSION)-$(RPM_REVISION)

out/minikube-$(RPM_VERSION).rpm: out/minikube-$(RPM_VERSION)-$(RPM_REVISION).x86_64.rpm
	cp $< $@

out/minikube-$(RPM_VERSION)-0.%.rpm: out/minikube-linux-%
	$(eval RPM_PACKAGING_DIRECTORY_$*=$(shell mktemp -d --suffix ".minikube_$(RPM_VERSION)-$*-rpm"))
	cp -r installers/linux/rpm/minikube_rpm_template/* $(RPM_PACKAGING_DIRECTORY_$*)/
	sed -E -i 's/--VERSION--/'$(RPM_VERSION)'/g' $(RPM_PACKAGING_DIRECTORY_$*)/minikube.spec
	sed -E -i 's|--OUT--|'$(PWD)/out'|g' $(RPM_PACKAGING_DIRECTORY_$*)/minikube.spec
	rpmbuild -bb -D "_rpmdir $(PWD)/out" --target $* \
		 $(RPM_PACKAGING_DIRECTORY_$*)/minikube.spec
	@mv out/$*/minikube-$(RPM_VERSION)-$(RPM_REVISION).$*.rpm out/ && rmdir out/$*
	rm -rf $(RPM_PACKAGING_DIRECTORY_$*)

.PHONY: apt
apt: out/Release ## Generate apt package file

out/Release: out/minikube_$(DEB_VERSION).deb
	( cd out && apt-ftparchive packages . ) | gzip -c > out/Packages.gz
	( cd out && apt-ftparchive release . ) > out/Release

.PHONY: yum
yum: out/repodata/repomd.xml

out/repodata/repomd.xml: out/minikube-$(RPM_VERSION).rpm
	createrepo --simple-md-filenames --no-database \
	-u "$(MINIKUBE_RELEASES_URL)/$(VERSION)/" out

.SECONDEXPANSION:
TAR_TARGETS_linux-amd64   := out/minikube-linux-amd64 out/docker-machine-driver-kvm2
TAR_TARGETS_darwin-amd64  := out/minikube-darwin-amd64 out/docker-machine-driver-hyperkit
TAR_TARGETS_windows-amd64 := out/minikube-windows-amd64.exe
out/minikube-%.tar.gz: $$(TAR_TARGETS_$$*)
	$(if $(quiet),@echo "  TAR      $@")
	$(Q)tar -cvzf $@ $^

.PHONY: cross-tars
cross-tars: out/minikube-linux-amd64.tar.gz out/minikube-windows-amd64.tar.gz out/minikube-darwin-amd64.tar.gz ## Cross-compile minikube
	-cd out && $(SHA512SUM) *.tar.gz > SHA512SUM

out/minikube-installer.exe: out/minikube-windows-amd64.exe
	rm -rf out/windows_tmp
	cp -r installers/windows/ out/windows_tmp
	cp -r LICENSE out/windows_tmp/LICENSE
	awk 'sub("$$", "\r")' out/windows_tmp/LICENSE > out/windows_tmp/LICENSE.txt
	sed -E -i 's/--VERSION_MAJOR--/'$(VERSION_MAJOR)'/g' out/windows_tmp/minikube.nsi
	sed -E -i 's/--VERSION_MINOR--/'$(VERSION_MINOR)'/g' out/windows_tmp/minikube.nsi
	sed -E -i 's/--VERSION_BUILD--/'$(VERSION_BUILD)'/g' out/windows_tmp/minikube.nsi
	sed -E -i 's/--INSTALL_SIZE--/'$(INSTALL_SIZE)'/g' out/windows_tmp/minikube.nsi
	cp out/minikube-windows-amd64.exe out/windows_tmp/minikube.exe
	makensis out/windows_tmp/minikube.nsi
	mv out/windows_tmp/minikube-installer.exe out/minikube-installer.exe
	rm -rf out/windows_tmp

out/docker-machine-driver-hyperkit:
ifeq ($(MINIKUBE_BUILD_IN_DOCKER),y)
	docker run --rm -e GOCACHE=/app/.cache -e IN_DOCKER=1 \
		--user $(shell id -u):$(shell id -g) -w /app \
		-v $(PWD):/app -v $(GOPATH):/go --init --entrypoint "" \
		$(HYPERKIT_BUILD_IMAGE) /bin/bash -c 'CC=o64-clang CXX=o64-clang++ /usr/bin/make $@'
else
	$(if $(quiet),@echo "  GO       $@")
	$(Q)GOOS=darwin CGO_ENABLED=1 go build \
		-ldflags="$(HYPERKIT_LDFLAGS)"   \
		-o $@ k8s.io/minikube/cmd/drivers/hyperkit
endif

hyperkit_in_docker:
	rm -f out/docker-machine-driver-hyperkit
	$(MAKE) MINIKUBE_BUILD_IN_DOCKER=y out/docker-machine-driver-hyperkit

.PHONY: install-hyperkit-driver
install-hyperkit-driver: out/docker-machine-driver-hyperkit ## Install hyperkit to local machine
	mkdir -p $(HOME)/bin
	sudo cp out/docker-machine-driver-hyperkit $(HOME)/bin/docker-machine-driver-hyperkit
	sudo chown root:wheel $(HOME)/bin/docker-machine-driver-hyperkit
	sudo chmod u+s $(HOME)/bin/docker-machine-driver-hyperkit

.PHONY: release-hyperkit-driver
release-hyperkit-driver: install-hyperkit-driver checksum ## Copy hyperkit using gsutil
	gsutil cp $(GOBIN)/docker-machine-driver-hyperkit gs://minikube/drivers/hyperkit/$(VERSION)/
	gsutil cp $(GOBIN)/docker-machine-driver-hyperkit.sha256 gs://minikube/drivers/hyperkit/$(VERSION)/

.PHONY: check-release
check-release: $(SOURCE_GENERATED) ## Execute go test
	go test -v ./deploy/minikube/release_sanity_test.go -tags=release

buildroot-image: $(ISO_BUILD_IMAGE) # convenient alias to build the docker container
$(ISO_BUILD_IMAGE): deploy/iso/minikube-iso/Dockerfile
	docker build $(ISO_DOCKER_EXTRA_ARGS) -t $@ -f $< $(dir $<)
	@echo ""
	@echo "$(@) successfully built"

out/storage-provisioner: out/storage-provisioner-$(GOARCH)
	$(if $(quiet),@echo "  CP       $@")
	$(Q)cp $< $@

out/storage-provisioner-%: cmd/storage-provisioner/main.go pkg/storage/storage_provisioner.go
ifeq ($(MINIKUBE_BUILD_IN_DOCKER),y)
	$(call DOCKER,$(BUILD_IMAGE),/usr/bin/make $@)
else
	$(if $(quiet),@echo "  GO       $@")
	$(Q)CGO_ENABLED=0 GOOS=linux GOARCH=$* go build -o $@ -ldflags=$(PROVISIONER_LDFLAGS) cmd/storage-provisioner/main.go
endif

.PHONY: storage-provisioner-image
storage-provisioner-image: storage-provisioner-image-$(GOARCH) ## Build storage-provisioner docker image
	docker tag $(REGISTRY)/storage-provisioner-$(GOARCH):$(STORAGE_PROVISIONER_TAG) $(REGISTRY)/storage-provisioner:$(STORAGE_PROVISIONER_TAG)

storage-provisioner-image-%: out/storage-provisioner-%
	docker build -t $(REGISTRY)/storage-provisioner-$*:$(STORAGE_PROVISIONER_TAG) -f deploy/storage-provisioner/Dockerfile  --build-arg arch=$* .


X_DOCKER_BUILDER ?= minikube-builder
X_BUILD_ENV ?= DOCKER_CLI_EXPERIMENTAL=enabled

.PHONY: docker-multi-arch-builder
docker-multi-arch-builder:
	env $(X_BUILD_ENV) docker run --rm --privileged multiarch/qemu-user-static --reset -p yes
	env $(X_BUILD_ENV) docker buildx rm --builder $(X_DOCKER_BUILDER) || true
	env $(X_BUILD_ENV) docker buildx create --name $(X_DOCKER_BUILDER) --buildkitd-flags '--debug' || true

KICBASE_ARCH = linux/arm64,linux/amd64
KICBASE_IMAGE_REGISTRIES ?= $(REGISTRY)/kicbase:$(KIC_VERSION) kicbase/stable:$(KIC_VERSION)

.PHONY: push-kic-base-image 
push-kic-base-image: docker-multi-arch-builder ## Push multi-arch local/kicbase:latest to all remote registries
ifdef AUTOPUSH
	docker login gcr.io/k8s-minikube
	docker login docker.pkg.github.com
	docker login
endif
	$(foreach REG,$(KICBASE_IMAGE_REGISTRIES), \
		@docker pull $(REG) && echo "Image already exist in registry" && exit 1 || echo "Image doesn't exist in registry";)
ifndef AUTOPUSH
	$(call user_confirm, 'Are you sure you want to push $(KICBASE_IMAGE_REGISTRIES) ?')
endif
	env $(X_BUILD_ENV) docker buildx build --builder $(X_DOCKER_BUILDER) --platform $(KICBASE_ARCH) $(addprefix -t ,$(KICBASE_IMAGE_REGISTRIES)) --push  --build-arg COMMIT_SHA=${VERSION}-$(COMMIT) ./deploy/kicbase

.PHONY: upload-preloaded-images-tar
upload-preloaded-images-tar: out/minikube # Upload the preloaded images for oldest supported, newest supported, and default kubernetes versions to GCS.
	go build -ldflags="$(MINIKUBE_LDFLAGS)" -o out/upload-preload ./hack/preload-images/*.go
	./out/upload-preload

.PHONY: push-storage-provisioner-image
push-storage-provisioner-image: storage-provisioner-image ## Push storage-provisioner docker image using gcloud
	docker login gcr.io/k8s-minikube
	$(MAKE) push-docker IMAGE=$(STORAGE_PROVISIONER_IMAGE)

ALL_ARCH = amd64 arm arm64 ppc64le s390x
IMAGE = $(REGISTRY)/storage-provisioner
TAG = $(STORAGE_PROVISIONER_TAG)

.PHONY: push-storage-provisioner-manifest
push-storage-provisioner-manifest: $(shell echo $(ALL_ARCH) | sed -e "s~[^ ]*~storage\-provisioner\-image\-&~g")
	docker login gcr.io/k8s-minikube
	set -x; for arch in $(ALL_ARCH); do docker push ${IMAGE}-$${arch}:${TAG}; done
	docker manifest create --amend $(IMAGE):$(TAG) $(shell echo $(ALL_ARCH) | sed -e "s~[^ ]*~$(IMAGE)\-&:$(TAG)~g")
	set -x; for arch in $(ALL_ARCH); do docker manifest annotate --arch $${arch} ${IMAGE}:${TAG} ${IMAGE}-$${arch}:${TAG}; done
	docker manifest push $(STORAGE_PROVISIONER_MANIFEST)

.PHONY: push-docker
push-docker: # Push docker image base on to IMAGE variable (used internally by other targets)
	@docker pull $(IMAGE) && echo "Image already exist in registry" && exit 1 || echo "Image doesn't exist in registry"
ifndef AUTOPUSH
	$(call user_confirm, 'Are you sure you want to push $(IMAGE) ?')
endif
	docker push $(IMAGE)

.PHONY: out/gvisor-addon
out/gvisor-addon: $(SOURCE_GENERATED) ## Build gvisor addon
	$(if $(quiet),@echo "  GO       $@")
	$(Q)GOOS=linux CGO_ENABLED=0 go build -o $@ cmd/gvisor/gvisor.go

.PHONY: gvisor-addon-image
gvisor-addon-image: out/gvisor-addon  ## Build docker image for gvisor
	docker build -t $(REGISTRY)/gvisor-addon:$(GVISOR_TAG) -f deploy/gvisor/Dockerfile .

.PHONY: push-gvisor-addon-image
push-gvisor-addon-image: gvisor-addon-image
	docker login gcr.io/k8s-minikube
	$(MAKE) push-docker IMAGE=$(REGISTRY)/gvisor-addon:$(GVISOR_TAG)

.PHONY: release-iso
release-iso: minikube_iso checksum  ## Build and release .iso file
	gsutil cp out/minikube.iso gs://$(ISO_BUCKET)/minikube-$(ISO_VERSION).iso
	gsutil cp out/minikube.iso.sha256 gs://$(ISO_BUCKET)/minikube-$(ISO_VERSION).iso.sha256

.PHONY: release-minikube
release-minikube: out/minikube checksum ## Minikube release
	gsutil cp out/minikube-$(GOOS)-$(GOARCH) $(MINIKUBE_UPLOAD_LOCATION)/$(MINIKUBE_VERSION)/minikube-$(GOOS)-$(GOARCH)
	gsutil cp out/minikube-$(GOOS)-$(GOARCH).sha256 $(MINIKUBE_UPLOAD_LOCATION)/$(MINIKUBE_VERSION)/minikube-$(GOOS)-$(GOARCH).sha256

out/docker-machine-driver-kvm2: out/docker-machine-driver-kvm2-amd64
	$(if $(quiet),@echo "  CP       $@")
	$(Q)cp $< $@

out/docker-machine-driver-kvm2-x86_64: out/docker-machine-driver-kvm2-amd64
	$(if $(quiet),@echo "  CP       $@")
	$(Q)cp $< $@

out/docker-machine-driver-kvm2-aarch64: out/docker-machine-driver-kvm2-arm64
	$(if $(quiet),@echo "  CP       $@")
	$(Q)cp $< $@

out/docker-machine-driver-kvm2-%:
ifeq ($(MINIKUBE_BUILD_IN_DOCKER),y)
	docker image inspect -f '{{.Id}} {{.RepoTags}}' $(KVM_BUILD_IMAGE) || $(MAKE) kvm-image
	$(call DOCKER,$(KVM_BUILD_IMAGE),/usr/bin/make $@ COMMIT=$(COMMIT))
	# make extra sure that we are linking with the older version of libvirt (1.3.1)
	test "`strings $@ | grep '^LIBVIRT_[0-9]' | sort | tail -n 1`" = "LIBVIRT_1.2.9"
else
	$(if $(quiet),@echo "  GO       $@")
	$(Q)GOARCH=$* \
	go build \
		-installsuffix "static" \
		-ldflags="$(KVM2_LDFLAGS)" \
		-tags "libvirt.1.3.1 without_lxc" \
		-o $@ \
		k8s.io/minikube/cmd/drivers/kvm
endif
	chmod +X $@

out/docker-machine-driver-kvm2_$(DEB_VERSION).deb: out/docker-machine-driver-kvm2_$(DEB_VERSION)-0_amd64.deb
	cp $< $@

out/docker-machine-driver-kvm2_$(DEB_VERSION)-0_%.deb: out/docker-machine-driver-kvm2-%
	cp -r installers/linux/deb/kvm2_deb_template out/docker-machine-driver-kvm2_$(DEB_VERSION)
	chmod 0755 out/docker-machine-driver-kvm2_$(DEB_VERSION)/DEBIAN
	sed -E -i 's/--VERSION--/'$(DEB_VERSION)'/g' out/docker-machine-driver-kvm2_$(DEB_VERSION)/DEBIAN/control
	sed -E -i 's/--ARCH--/'$*'/g' out/docker-machine-driver-kvm2_$(DEB_VERSION)/DEBIAN/control
	mkdir -p out/docker-machine-driver-kvm2_$(DEB_VERSION)/usr/bin
	cp $< out/docker-machine-driver-kvm2_$(DEB_VERSION)/usr/bin/docker-machine-driver-kvm2
	fakeroot dpkg-deb --build out/docker-machine-driver-kvm2_$(DEB_VERSION) $@
	rm -rf out/docker-machine-driver-kvm2_$(DEB_VERSION)

out/docker-machine-driver-kvm2-$(RPM_VERSION).rpm: out/docker-machine-driver-kvm2-$(RPM_VERSION)-0.x86_64.deb
	cp $< $@

out/docker-machine-driver-kvm2-$(RPM_VERSION)-0.%.rpm: out/docker-machine-driver-kvm2-%
	cp -r installers/linux/rpm/kvm2_rpm_template out/docker-machine-driver-kvm2-$(RPM_VERSION)
	sed -E -i 's/--VERSION--/'$(RPM_VERSION)'/g' out/docker-machine-driver-kvm2-$(RPM_VERSION)/docker-machine-driver-kvm2.spec
	sed -E -i 's|--OUT--|'$(PWD)/out'|g' out/docker-machine-driver-kvm2-$(RPM_VERSION)/docker-machine-driver-kvm2.spec
	rpmbuild -bb -D "_rpmdir $(PWD)/out" --target $* \
		out/docker-machine-driver-kvm2-$(RPM_VERSION)/docker-machine-driver-kvm2.spec
	@mv out/$*/docker-machine-driver-kvm2-$(RPM_VERSION)-0.$*.rpm out/ && rmdir out/$*
	rm -rf out/docker-machine-driver-kvm2-$(RPM_VERSION)

.PHONY: kvm-image
kvm-image: installers/linux/kvm/Dockerfile  ## Convenient alias to build the docker container
	docker build --build-arg "GO_VERSION=$(GO_VERSION)" -t $(KVM_BUILD_IMAGE) -f $< $(dir $<)
	@echo ""
	@echo "$(@) successfully built"

kvm_in_docker:
	docker image inspect -f '{{.Id}} {{.RepoTags}}' $(KVM_BUILD_IMAGE) || $(MAKE) kvm-image
	rm -f out/docker-machine-driver-kvm2
	$(call DOCKER,$(KVM_BUILD_IMAGE),/usr/bin/make out/docker-machine-driver-kvm2 COMMIT=$(COMMIT))

.PHONY: install-kvm-driver
install-kvm-driver: out/docker-machine-driver-kvm2  ## Install KVM Driver
	mkdir -p $(GOBIN)
	cp out/docker-machine-driver-kvm2 $(GOBIN)/docker-machine-driver-kvm2

.PHONY: release-kvm-driver
release-kvm-driver: install-kvm-driver checksum  ## Release KVM Driver
	gsutil cp $(GOBIN)/docker-machine-driver-kvm2 gs://minikube/drivers/kvm/$(VERSION)/
	gsutil cp $(GOBIN)/docker-machine-driver-kvm2.sha256 gs://minikube/drivers/kvm/$(VERSION)/

site/themes/docsy/assets/vendor/bootstrap/package.js: ## update the website docsy theme git submodule 
	git submodule update -f --init --recursive

out/hugo/hugo:
	mkdir -p out
	test -d out/hugo || git clone https://github.com/gohugoio/hugo.git out/hugo
	go get golang.org/dl/go1.16 && go1.16 download
	(cd out/hugo && go1.16 build --tags extended)

.PHONY: site
site: site/themes/docsy/assets/vendor/bootstrap/package.js out/hugo/hugo ## Serve the documentation site to localhost
	(cd site && ../out/hugo/hugo serve \
	  --disableFastRender \
	  --navigateToChanged \
	  --ignoreCache \
	  --buildFuture)

.PHONY: out/mkcmp
out/mkcmp:
	GOOS=$(GOOS) GOARCH=$(GOARCH) go build -o $@ cmd/performance/mkcmp/main.go

.PHONY: out/performance-bot
out/performance-bot:
	GOOS=$(GOOS) GOARCH=$(GOARCH) go build -o $@ cmd/performance/pr-bot/bot.go

.PHONY: out/metrics-collector
out/metrics-collector:
	GOOS=$(GOOS) GOARCH=$(GOARCH) go build -o $@ hack/metrics/*.go


.PHONY: compare
compare: out/mkcmp out/minikube
	mv out/minikube out/$(CURRENT_GIT_BRANCH).minikube
	git checkout master
	make out/minikube
	mv out/minikube out/master.minikube
	git checkout $(CURRENT_GIT_BRANCH)
	out/mkcmp out/master.minikube out/$(CURRENT_GIT_BRANCH).minikube
	

.PHONY: help
help:
	@printf "\033[1mAvailable targets for minikube ${VERSION}\033[21m\n"
	@printf "\033[1m--------------------------------------\033[21m\n"
	@grep -h -E '^[a-zA-Z_-]+:.*?## .*$$' $(MAKEFILE_LIST) | awk 'BEGIN {FS = ":.*?## "}; {printf "\033[36m%-30s\033[0m %s\n", $$1, $$2}'


.PHONY: update-kubernetes-version
update-kubernetes-version:
	(cd hack/update/kubernetes_version && \
	 go run update_kubernetes_version.go)

.PHONY: update-kubernetes-version-pr
update-kubernetes-version-pr:
ifndef GITHUB_TOKEN
	@echo "⚠️ please set GITHUB_TOKEN environment variable with your GitHub token"
	@echo "you can use https://github.com/settings/tokens/new?scopes=repo,write:packages to create new one"
else
	(cd hack/update/kubernetes_version && \
	 export UPDATE_TARGET="all" && \
	 go run update_kubernetes_version.go)
endif

.PHONY: stress
stress: ## run the stress tests
	go test -test.v -test.timeout=2h ./test/stress -loops=10 | tee "./out/testout_$(COMMIT_SHORT).txt"

.PHONY: update-gopogh-version
update-gopogh-version: ## update gopogh version
	(cd hack/update/gopogh_version && \
	 go run update_gopogh_version.go)<|MERGE_RESOLUTION|>--- conflicted
+++ resolved
@@ -37,10 +37,6 @@
 INSTALL_SIZE ?= $(shell du out/minikube-windows-amd64.exe | cut -f1)
 BUILDROOT_BRANCH ?= 2020.02.10
 REGISTRY?=gcr.io/k8s-minikube
-<<<<<<< HEAD
-REGISTRY_GH?=ghcr.io/kubernetes/kicbase
-=======
->>>>>>> e1f83739
 
 # Get git commit id
 COMMIT_NO := $(shell git rev-parse HEAD 2> /dev/null || true)
